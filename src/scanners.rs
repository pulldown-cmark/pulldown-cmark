// Copyright 2015 Google Inc. All rights reserved.
//
// Permission is hereby granted, free of charge, to any person obtaining a copy
// of this software and associated documentation files (the "Software"), to deal
// in the Software without restriction, including without limitation the rights
// to use, copy, modify, merge, publish, distribute, sublicense, and/or sell
// copies of the Software, and to permit persons to whom the Software is
// furnished to do so, subject to the following conditions:
//
// The above copyright notice and this permission notice shall be included in
// all copies or substantial portions of the Software.
//
// THE SOFTWARE IS PROVIDED "AS IS", WITHOUT WARRANTY OF ANY KIND, EXPRESS OR
// IMPLIED, INCLUDING BUT NOT LIMITED TO THE WARRANTIES OF MERCHANTABILITY,
// FITNESS FOR A PARTICULAR PURPOSE AND NONINFRINGEMENT. IN NO EVENT SHALL THE
// AUTHORS OR COPYRIGHT HOLDERS BE LIABLE FOR ANY CLAIM, DAMAGES OR OTHER
// LIABILITY, WHETHER IN AN ACTION OF CONTRACT, TORT OR OTHERWISE, ARISING FROM,
// OUT OF OR IN CONNECTION WITH THE SOFTWARE OR THE USE OR OTHER DEALINGS IN
// THE SOFTWARE.

//! Scanners for fragments of CommonMark syntax

use std::convert::TryInto;
use std::{char, convert::TryFrom};

use crate::parse::HtmlScanGuard;
pub(crate) use crate::puncttable::{is_ascii_punctuation, is_punctuation};
use crate::strings::CowStr;
use crate::{entities, HeadingLevel};
use crate::{Alignment, LinkType};

use memchr::memchr;

// sorted for binary search
const HTML_TAGS: [&str; 62] = [
    "address",
    "article",
    "aside",
    "base",
    "basefont",
    "blockquote",
    "body",
    "caption",
    "center",
    "col",
    "colgroup",
    "dd",
    "details",
    "dialog",
    "dir",
    "div",
    "dl",
    "dt",
    "fieldset",
    "figcaption",
    "figure",
    "footer",
    "form",
    "frame",
    "frameset",
    "h1",
    "h2",
    "h3",
    "h4",
    "h5",
    "h6",
    "head",
    "header",
    "hr",
    "html",
    "iframe",
    "legend",
    "li",
    "link",
    "main",
    "menu",
    "menuitem",
    "nav",
    "noframes",
    "ol",
    "optgroup",
    "option",
    "p",
    "param",
    "section",
    "source",
    "summary",
    "table",
    "tbody",
    "td",
    "tfoot",
    "th",
    "thead",
    "title",
    "tr",
    "track",
    "ul",
];

/// Analysis of the beginning of a line, including indentation and container
/// markers.
#[derive(Clone)]
pub(crate) struct LineStart<'a> {
    bytes: &'a [u8],
    tab_start: usize,
    ix: usize,
    spaces_remaining: usize,
    // no thematic breaks can occur before this offset.
    // this prevents scanning over and over up to a certain point
    min_hrule_offset: usize,
}

impl<'a> LineStart<'a> {
    pub(crate) fn new(bytes: &[u8]) -> LineStart {
        LineStart {
            bytes,
            tab_start: 0,
            ix: 0,
            spaces_remaining: 0,
            min_hrule_offset: 0,
        }
    }

    /// Try to scan a number of spaces.
    ///
    /// Returns true if all spaces were consumed.
    ///
    /// Note: consumes some spaces even if not successful.
    pub(crate) fn scan_space(&mut self, n_space: usize) -> bool {
        self.scan_space_inner(n_space) == 0
    }

    /// Scan a number of spaces up to a maximum.
    ///
    /// Returns number of spaces scanned.
    pub(crate) fn scan_space_upto(&mut self, n_space: usize) -> usize {
        n_space - self.scan_space_inner(n_space)
    }

    /// Returns unused remainder of spaces.
    fn scan_space_inner(&mut self, mut n_space: usize) -> usize {
        let n_from_remaining = self.spaces_remaining.min(n_space);
        self.spaces_remaining -= n_from_remaining;
        n_space -= n_from_remaining;
        while n_space > 0 && self.ix < self.bytes.len() {
            match self.bytes[self.ix] {
                b' ' => {
                    self.ix += 1;
                    n_space -= 1;
                }
                b'\t' => {
                    let spaces = 4 - (self.ix - self.tab_start) % 4;
                    self.ix += 1;
                    self.tab_start = self.ix;
                    let n = spaces.min(n_space);
                    n_space -= n;
                    self.spaces_remaining = spaces - n;
                }
                _ => break,
            }
        }
        n_space
    }

    /// Scan all available ASCII whitespace (not including eol).
    pub(crate) fn scan_all_space(&mut self) {
        self.spaces_remaining = 0;
        self.ix += self.bytes[self.ix..]
            .iter()
            .take_while(|&&b| b == b' ' || b == b'\t')
            .count();
    }

    /// Determine whether we're at end of line (includes end of file).
    pub(crate) fn is_at_eol(&self) -> bool {
        self.bytes
            .get(self.ix)
            .map(|&c| c == b'\r' || c == b'\n')
            .unwrap_or(true)
    }

    fn scan_ch(&mut self, c: u8) -> bool {
        if self.ix < self.bytes.len() && self.bytes[self.ix] == c {
            self.ix += 1;
            true
        } else {
            false
        }
    }

    pub(crate) fn scan_blockquote_marker(&mut self) -> bool {
        let save = self.clone();
        let _ = self.scan_space(3);
        if self.scan_ch(b'>') {
            let _ = self.scan_space(1);
            true
        } else {
            *self = save;
            false
        }
    }

    /// Scan a list marker.
    ///
    /// Return value is the character, the start index, and the indent in spaces.
    /// For ordered list markers, the character will be one of b'.' or b')'. For
    /// bullet list markers, it will be one of b'-', b'+', or b'*'.
    pub(crate) fn scan_list_marker(&mut self) -> Option<(u8, u64, usize)> {
        let save = self.clone();
        let indent = self.scan_space_upto(4);
        if indent < 4 && self.ix < self.bytes.len() {
            let c = self.bytes[self.ix];
            if c == b'-' || c == b'+' || c == b'*' {
                if self.ix >= self.min_hrule_offset {
                    // there could be an hrule here
                    if let Err(min_offset) = scan_hrule(&self.bytes[self.ix..]) {
                        self.min_hrule_offset = min_offset;
                    } else {
                        *self = save;
                        return None;
                    }
                }
                self.ix += 1;
                if self.scan_space(1) || self.is_at_eol() {
                    return self.finish_list_marker(c, 0, indent + 2);
                }
            } else if c >= b'0' && c <= b'9' {
                let start_ix = self.ix;
                let mut ix = self.ix + 1;
                let mut val = u64::from(c - b'0');
                while ix < self.bytes.len() && ix - start_ix < 10 {
                    let c = self.bytes[ix];
                    ix += 1;
                    if c >= b'0' && c <= b'9' {
                        val = val * 10 + u64::from(c - b'0');
                    } else if c == b')' || c == b'.' {
                        self.ix = ix;
                        if self.scan_space(1) || self.is_at_eol() {
                            return self.finish_list_marker(c, val, indent + self.ix - start_ix);
                        } else {
                            break;
                        }
                    } else {
                        break;
                    }
                }
            }
        }
        *self = save;
        None
    }

    fn finish_list_marker(
        &mut self,
        c: u8,
        start: u64,
        mut indent: usize,
    ) -> Option<(u8, u64, usize)> {
        let save = self.clone();

        // skip the rest of the line if it's blank
        if scan_blank_line(&self.bytes[self.ix..]).is_some() {
            return Some((c, start, indent));
        }

        let post_indent = self.scan_space_upto(4);
        if post_indent < 4 {
            indent += post_indent;
        } else {
            *self = save;
        }
        Some((c, start, indent))
    }

    /// Returns Some(is_checked) when a task list marker was found. Resets itself
    /// to original state otherwise.
    pub(crate) fn scan_task_list_marker(&mut self) -> Option<bool> {
        let save = self.clone();
        self.scan_space_upto(3);

        if !self.scan_ch(b'[') {
            *self = save;
            return None;
        }
        let is_checked = match self.bytes.get(self.ix) {
            Some(&c) if is_ascii_whitespace_no_nl(c) => {
                self.ix += 1;
                false
            }
            Some(b'x') | Some(b'X') => {
                self.ix += 1;
                true
            }
            _ => {
                *self = save;
                return None;
            }
        };
        if !self.scan_ch(b']') {
            *self = save;
            return None;
        }
        if !self
            .bytes
            .get(self.ix)
            .map(|&b| is_ascii_whitespace_no_nl(b))
            .unwrap_or(false)
        {
            *self = save;
            return None;
        }
        Some(is_checked)
    }

    pub(crate) fn bytes_scanned(&self) -> usize {
        self.ix
    }

    pub(crate) fn remaining_space(&self) -> usize {
        self.spaces_remaining
    }
}

pub(crate) fn is_ascii_whitespace(c: u8) -> bool {
    (c >= 0x09 && c <= 0x0d) || c == b' '
}

pub(crate) fn is_ascii_whitespace_no_nl(c: u8) -> bool {
    c == b'\t' || c == 0x0b || c == 0x0c || c == b' '
}

fn is_ascii_alpha(c: u8) -> bool {
    matches!(c, b'a'..=b'z' | b'A'..=b'Z')
}

fn is_ascii_alphanumeric(c: u8) -> bool {
    matches!(c, b'0'..=b'9' | b'a'..=b'z' | b'A'..=b'Z')
}

fn is_ascii_letterdigitdash(c: u8) -> bool {
    c == b'-' || is_ascii_alphanumeric(c)
}

fn is_digit(c: u8) -> bool {
    b'0' <= c && c <= b'9'
}

fn is_valid_unquoted_attr_value_char(c: u8) -> bool {
    !matches!(
        c,
        b'\'' | b'"' | b' ' | b'=' | b'>' | b'<' | b'`' | b'\n' | b'\r'
    )
}

// scan a single character
pub(crate) fn scan_ch(data: &[u8], c: u8) -> usize {
    if !data.is_empty() && data[0] == c {
        1
    } else {
        0
    }
}

pub(crate) fn scan_while<F>(data: &[u8], mut f: F) -> usize
where
    F: FnMut(u8) -> bool,
{
    data.iter().take_while(|&&c| f(c)).count()
}

pub(crate) fn scan_rev_while<F>(data: &[u8], mut f: F) -> usize
where
    F: FnMut(u8) -> bool,
{
    data.iter().rev().take_while(|&&c| f(c)).count()
}

pub(crate) fn scan_ch_repeat(data: &[u8], c: u8) -> usize {
    scan_while(data, |x| x == c)
}

// Note: this scans ASCII whitespace only, for Unicode whitespace use
// a different function.
pub(crate) fn scan_whitespace_no_nl(data: &[u8]) -> usize {
    scan_while(data, is_ascii_whitespace_no_nl)
}

fn scan_attr_value_chars(data: &[u8]) -> usize {
    scan_while(data, is_valid_unquoted_attr_value_char)
}

pub(crate) fn scan_eol(bytes: &[u8]) -> Option<usize> {
    if bytes.is_empty() {
        return Some(0);
    }
    match bytes[0] {
        b'\n' => Some(1),
        b'\r' => Some(if bytes.get(1) == Some(&b'\n') { 2 } else { 1 }),
        _ => None,
    }
}

pub(crate) fn scan_blank_line(bytes: &[u8]) -> Option<usize> {
    let i = scan_whitespace_no_nl(bytes);
    scan_eol(&bytes[i..]).map(|n| i + n)
}

pub(crate) fn scan_nextline(bytes: &[u8]) -> usize {
    memchr(b'\n', bytes).map_or(bytes.len(), |x| x + 1)
}

// return: end byte for closing code fence, or None
// if the line is not a closing code fence
pub(crate) fn scan_closing_code_fence(
    bytes: &[u8],
    fence_char: u8,
    n_fence_char: usize,
) -> Option<usize> {
    if bytes.is_empty() {
        return Some(0);
    }
    let mut i = 0;
    let num_fence_chars_found = scan_ch_repeat(&bytes[i..], fence_char);
    if num_fence_chars_found < n_fence_char {
        return None;
    }
    i += num_fence_chars_found;
    let num_trailing_spaces = scan_ch_repeat(&bytes[i..], b' ');
    i += num_trailing_spaces;
    scan_eol(&bytes[i..]).map(|_| i)
}

<<<<<<< HEAD
pub(crate) fn scan_closing_math_block(
    bytes: &[u8],
    indicator: MathBlockIndicator,
    n_indicator_char: usize,
) -> Option<usize> {
    if bytes.is_empty() {
        return Some(0);
    }
    let mut i = 0;
    match indicator {
        MathBlockIndicator::Bracket => {
            if bytes.len() >= 2 {
                // TODO: equal?
                if *bytes.get(0).unwrap() == b'\\' && *bytes.get(1).unwrap() == b']' {
                    i += 2;
                } else {
                    return None;
                }
            } else {
                return None;
            }
        }
        MathBlockIndicator::DoubleDollar => {
            let num_dollar_chars_found = scan_ch_repeat(&bytes[i..], b'$');
            if num_dollar_chars_found < n_indicator_char {
                return None;
            }
            i += num_dollar_chars_found;
        }
    }
=======
// return: end byte for closing metadata block, or None
// if the line is not a closing metadata block
pub(crate) fn scan_closing_metadata_block(bytes: &[u8], fence_char: u8) -> Option<usize> {
    let mut i = scan_nextline(bytes);
    let mut num_fence_chars_found = scan_ch_repeat(&bytes[i..], fence_char);
    if num_fence_chars_found != 3 {
        // if YAML style metadata block the closing character can also be `.`
        if fence_char == b'-' {
            num_fence_chars_found = scan_ch_repeat(&bytes[i..], b'.');
            if num_fence_chars_found != 3 {
                return None;
            }
        } else {
            return None;
        }
    }
    i += num_fence_chars_found;
>>>>>>> 94cee9dc
    let num_trailing_spaces = scan_ch_repeat(&bytes[i..], b' ');
    i += num_trailing_spaces;
    scan_eol(&bytes[i..]).map(|_| i)
}

// returned pair is (number of bytes, number of spaces)
fn calc_indent(text: &[u8], max: usize) -> (usize, usize) {
    let mut spaces = 0;
    let mut offset = 0;

    for (i, &b) in text.iter().enumerate() {
        match b {
            b' ' => {
                spaces += 1;
                if spaces == max {
                    break;
                }
            }
            b'\t' => {
                let new_spaces = spaces + 4 - (spaces & 3);
                if new_spaces > max {
                    break;
                }
                spaces = new_spaces;
            }
            _ => break,
        }
        offset = i;
    }

    (offset, spaces)
}

/// Scan hrule opening sequence.
///
/// Returns Ok(x) when it finds an hrule, where x is the
/// size of line containing the hrule, including the trailing newline.
///
/// Returns Err(x) when it does not find an hrule and x is
/// the offset in data before no hrule can appear.
pub(crate) fn scan_hrule(bytes: &[u8]) -> Result<usize, usize> {
    if bytes.len() < 3 {
        return Err(0);
    }
    let c = bytes[0];
    if !(c == b'*' || c == b'-' || c == b'_') {
        return Err(0);
    }
    let mut n = 0;
    let mut i = 0;

    while i < bytes.len() {
        match bytes[i] {
            b'\n' | b'\r' => {
                i += scan_eol(&bytes[i..]).unwrap_or(0);
                break;
            }
            c2 if c2 == c => {
                n += 1;
            }
            b' ' | b'\t' => (),
            _ => return Err(i),
        }
        i += 1;
    }
    if n >= 3 {
        Ok(i)
    } else {
        Err(i)
    }
}

/// Scan an ATX heading opening sequence.
///
/// Returns number of bytes in prefix and level.
pub(crate) fn scan_atx_heading(data: &[u8]) -> Option<HeadingLevel> {
    let level = scan_ch_repeat(data, b'#');
    if data.get(level).copied().map_or(true, is_ascii_whitespace) {
        HeadingLevel::try_from(level).ok()
    } else {
        None
    }
}

/// Scan a setext heading underline.
///
/// Returns number of bytes in line (including trailing newline) and level.
pub(crate) fn scan_setext_heading(data: &[u8]) -> Option<(usize, HeadingLevel)> {
    let c = *data.get(0)?;
    let level = if c == b'=' {
        HeadingLevel::H1
    } else if c == b'-' {
        HeadingLevel::H2
    } else {
        return None;
    };
    let mut i = 1 + scan_ch_repeat(&data[1..], c);
    i += scan_blank_line(&data[i..])?;
    Some((i, level))
}

// returns number of bytes in line (including trailing
// newline) and column alignments
pub(crate) fn scan_table_head(data: &[u8]) -> (usize, Vec<Alignment>) {
    let (mut i, spaces) = calc_indent(data, 4);
    if spaces > 3 || i == data.len() {
        return (0, vec![]);
    }
    let mut cols = vec![];
    let mut active_col = Alignment::None;
    let mut start_col = true;
    if data[i] == b'|' {
        i += 1;
    }
    for c in &data[i..] {
        if let Some(n) = scan_eol(&data[i..]) {
            i += n;
            break;
        }
        match *c {
            b' ' => (),
            b':' => {
                active_col = match (start_col, active_col) {
                    (true, Alignment::None) => Alignment::Left,
                    (false, Alignment::Left) => Alignment::Center,
                    (false, Alignment::None) => Alignment::Right,
                    _ => active_col,
                };
                start_col = false;
            }
            b'-' => {
                start_col = false;
            }
            b'|' => {
                start_col = true;
                cols.push(active_col);
                active_col = Alignment::None;
            }
            _ => {
                cols = vec![];
                start_col = true;
                break;
            }
        }
        i += 1;
    }

    if !start_col {
        cols.push(active_col);
    }

    (i, cols)
}

#[derive(PartialEq, Clone, Copy)]
pub enum MathBlockIndicator {
    DoubleDollar,
    Bracket,
}

// Scan math block
pub(crate) fn scan_math(data: &[u8]) -> Option<(usize, MathBlockIndicator)> {
    let c = *data.get(0)?;
    match c {
        b'\\' => {
            if let Some(ch) = data.get(1) {
                if *ch == b'[' {
                    return Some((2usize, MathBlockIndicator::Bracket));
                } else {
                    return None;
                }
            } else {
                return None;
            }
        }
        b'$' => {
            let i = 1 + scan_ch_repeat(&data[1..], c);
            if i >= 2 {
                return Some((i, MathBlockIndicator::DoubleDollar));
            } else {
                return None;
            }
        }
        _ => {
            return None;
        }
    }
}

/// Scan code fence.
///
/// Returns number of bytes scanned and the char that is repeated to make the code fence.
pub(crate) fn scan_code_fence(data: &[u8]) -> Option<(usize, u8)> {
    let c = *data.get(0)?;
    if !(c == b'`' || c == b'~') {
        return None;
    }
    let i = 1 + scan_ch_repeat(&data[1..], c);
    if i >= 3 {
        if c == b'`' {
            let suffix = &data[i..];
            let next_line = i + scan_nextline(suffix);
            // FIXME: make sure this is correct
            if suffix[..(next_line - i)].iter().any(|&b| b == b'`') {
                return None;
            }
        }
        Some((i, c))
    } else {
        None
    }
}

/// Scan metadata block, returning the number of delimiter bytes
/// (always 3 for now) and the delimiter character.
///
/// Differently to code blocks, metadata blocks must be closed with the closing
/// sequence not being a valid terminator the end of the file.
///
/// In addition, they cannot be empty (closing sequence in the next line) and
/// the next line cannot be an empty line.
pub(crate) fn scan_metadata_block(
    data: &[u8],
    yaml_style_enabled: bool,
    pluses_style_enabled: bool,
) -> Option<(usize, u8)> {
    // Only if metadata blocks are enabled
    if yaml_style_enabled || pluses_style_enabled {
        let c = *data.get(0)?;
        if !((c == b'-' && yaml_style_enabled) || (c == b'+' && pluses_style_enabled)) {
            return None;
        }
        let i = 1 + scan_ch_repeat(&data[1..], c);
        // Only trailing spaces after the delimiters in the line
        let next_line = scan_nextline(&data[i..]);
        for c in &data[i..i + next_line] {
            if !c.is_ascii_whitespace() {
                return None;
            }
        }
        if i == 3 {
            // Search the closing sequence
            let mut j = i;
            let mut first_line = true;
            while j < data.len() {
                // `scan_closing_metadata_block` scan next line as the first step,
                // so it must be executed before scanning next line
                let closed = scan_closing_metadata_block(&data[j..], c).is_some();
                j += scan_nextline(&data[j..]);
                // The first line of the metadata block cannot be an empty line
                // nor the end of the block
                if first_line {
                    if closed || scan_blank_line(&data[j..]).is_some() {
                        return None;
                    }
                    first_line = false;
                }
                if closed {
                    return Some((i, c));
                }
            }
            None
        } else {
            None
        }
    } else {
        None
    }
}

pub(crate) fn scan_blockquote_start(data: &[u8]) -> Option<usize> {
    if data.starts_with(b"> ") {
        Some(2)
    } else {
        None
    }
}

/// This already assumes the list item has been scanned.
pub(crate) fn scan_empty_list(data: &[u8]) -> bool {
    let mut ix = 0;
    for _ in 0..2 {
        if let Some(bytes) = scan_blank_line(&data[ix..]) {
            ix += bytes;
        } else {
            return false;
        }
    }
    true
}

// return number of bytes scanned, delimiter, start index, and indent
pub(crate) fn scan_listitem(bytes: &[u8]) -> Option<(usize, u8, usize, usize)> {
    let mut c = *bytes.get(0)?;
    let (w, start) = match c {
        b'-' | b'+' | b'*' => (1, 0),
        b'0'..=b'9' => {
            let (length, start) = parse_decimal(bytes);
            c = *bytes.get(length)?;
            if !(c == b'.' || c == b')') {
                return None;
            }
            (length + 1, start)
        }
        _ => {
            return None;
        }
    };
    // TODO: replace calc_indent with scan_leading_whitespace, for tab correctness
    let (mut postn, mut postindent) = calc_indent(&bytes[w..], 5);
    if postindent == 0 {
        scan_eol(&bytes[w..])?;
        postindent += 1;
    } else if postindent > 4 {
        postn = 1;
        postindent = 1;
    }
    if scan_blank_line(&bytes[w..]).is_some() {
        postn = 0;
        postindent = 1;
    }
    Some((w + postn, c, start, w + postindent))
}

// returns (number of bytes, parsed decimal)
fn parse_decimal(bytes: &[u8]) -> (usize, usize) {
    match bytes
        .iter()
        .take_while(|&&b| is_digit(b))
        .try_fold((0, 0usize), |(count, acc), c| {
            let digit = usize::from(c - b'0');
            match acc
                .checked_mul(10)
                .and_then(|ten_acc| ten_acc.checked_add(digit))
            {
                Some(number) => Ok((count + 1, number)),
                // stop early on overflow
                None => Err((count, acc)),
            }
        }) {
        Ok(p) | Err(p) => p,
    }
}

// returns (number of bytes, parsed hex)
fn parse_hex(bytes: &[u8]) -> (usize, usize) {
    match bytes.iter().try_fold((0, 0usize), |(count, acc), c| {
        let mut c = *c;
        let digit = if c >= b'0' && c <= b'9' {
            usize::from(c - b'0')
        } else {
            // make lower case
            c |= 0x20;
            if c >= b'a' && c <= b'f' {
                usize::from(c - b'a' + 10)
            } else {
                return Err((count, acc));
            }
        };
        match acc
            .checked_mul(16)
            .and_then(|sixteen_acc| sixteen_acc.checked_add(digit))
        {
            Some(number) => Ok((count + 1, number)),
            // stop early on overflow
            None => Err((count, acc)),
        }
    }) {
        Ok(p) | Err(p) => p,
    }
}

fn char_from_codepoint(input: usize) -> Option<char> {
    let mut codepoint = input.try_into().ok()?;
    if codepoint == 0 {
        codepoint = 0xFFFD;
    }
    char::from_u32(codepoint)
}

// doesn't bother to check data[0] == '&'
pub(crate) fn scan_entity(bytes: &[u8]) -> (usize, Option<CowStr<'static>>) {
    let mut end = 1;
    if scan_ch(&bytes[end..], b'#') == 1 {
        end += 1;
        let (bytecount, codepoint) = if end < bytes.len() && bytes[end] | 0x20 == b'x' {
            end += 1;
            parse_hex(&bytes[end..])
        } else {
            parse_decimal(&bytes[end..])
        };
        end += bytecount;
        return if bytecount == 0 || scan_ch(&bytes[end..], b';') == 0 {
            (0, None)
        } else if let Some(c) = char_from_codepoint(codepoint) {
            (end + 1, Some(c.into()))
        } else {
            (0, None)
        };
    }
    end += scan_while(&bytes[end..], is_ascii_alphanumeric);
    if scan_ch(&bytes[end..], b';') == 1 {
        if let Some(value) = entities::get_entity(&bytes[1..end]) {
            return (end + 1, Some(value.into()));
        }
    }
    (0, None)
}

// FIXME: we can most likely re-use other scanners
// returns (bytelength, title_str)
pub(crate) fn scan_refdef_title(text: &str) -> Option<(usize, &str)> {
    let mut chars = text.chars().peekable();
    let closing_delim = match chars.next()? {
        '\'' => '\'',
        '"' => '"',
        '(' => ')',
        _ => return None,
    };
    let mut bytecount = 1;

    while let Some(c) = chars.next() {
        match c {
            '\n' => {
                bytecount += 1;
                let mut next = *chars.peek()?;
                while is_ascii_whitespace_no_nl(next as u8) {
                    bytecount += chars.next()?.len_utf8();
                    next = *chars.peek()?;
                }
                if *chars.peek()? == '\n' {
                    // blank line - not allowed
                    return None;
                }
            }
            '\\' => {
                let next_char = chars.next()?;
                bytecount += 1 + next_char.len_utf8();
            }
            c if c == closing_delim => {
                return Some((bytecount + 1, &text[1..bytecount]));
            }
            c => {
                bytecount += c.len_utf8();
            }
        }
    }
    None
}

// note: dest returned is raw, still needs to be unescaped
// TODO: check that nested parens are really not allowed for refdefs
// TODO(performance): this func should probably its own unescaping
pub(crate) fn scan_link_dest(
    data: &str,
    start_ix: usize,
    max_next: usize,
) -> Option<(usize, &str)> {
    let bytes = &data.as_bytes()[start_ix..];
    let mut i = scan_ch(bytes, b'<');

    if i != 0 {
        // pointy links
        while i < bytes.len() {
            match bytes[i] {
                b'\n' | b'\r' | b'<' => return None,
                b'>' => return Some((i + 1, &data[(start_ix + 1)..(start_ix + i)])),
                b'\\' if i + 1 < bytes.len() && is_ascii_punctuation(bytes[i + 1]) => {
                    i += 1;
                }
                _ => {}
            }
            i += 1;
        }
        None
    } else {
        // non-pointy links
        let mut nest = 0;
        while i < bytes.len() {
            match bytes[i] {
                0x0..=0x20 => {
                    break;
                }
                b'(' => {
                    if nest > max_next {
                        return None;
                    }
                    nest += 1;
                }
                b')' => {
                    if nest == 0 {
                        break;
                    }
                    nest -= 1;
                }
                b'\\' if i + 1 < bytes.len() && is_ascii_punctuation(bytes[i + 1]) => {
                    i += 1;
                }
                _ => {}
            }
            i += 1;
        }
        Some((i, &data[start_ix..(start_ix + i)]))
    }
}

/// Returns bytes scanned
fn scan_attribute_name(data: &[u8]) -> Option<usize> {
    let (&c, tail) = data.split_first()?;
    if is_ascii_alpha(c) || c == b'_' || c == b':' {
        Some(
            1 + scan_while(tail, |c| {
                is_ascii_alphanumeric(c) || c == b'_' || c == b'.' || c == b':' || c == b'-'
            }),
        )
    } else {
        None
    }
}

/// Returns the index immediately following the attribute on success.
/// The argument `buffer_ix` refers to the index into `data` from which we
/// should copy into `buffer` when we find bytes to skip.
fn scan_attribute(
    data: &[u8],
    mut ix: usize,
    newline_handler: Option<&dyn Fn(&[u8]) -> usize>,
    buffer: &mut Vec<u8>,
    buffer_ix: &mut usize,
) -> Option<usize> {
    ix += scan_attribute_name(&data[ix..])?;
    let n_whitespace =
        scan_whitespace_with_newline_handler(data, ix, newline_handler, buffer, buffer_ix)? - ix;
    ix += n_whitespace;
    if scan_ch(&data[ix..], b'=') == 1 {
        ix += 1;
        ix = scan_whitespace_with_newline_handler(data, ix, newline_handler, buffer, buffer_ix)?;
        ix = scan_attribute_value(data, ix, newline_handler, buffer, buffer_ix)?;
    } else if n_whitespace > 0 {
        // Leave whitespace for next attribute.
        ix -= 1;
    }
    Some(ix)
}

/// Scans whitespace and possibly newlines according to the
/// behavior defined by the newline handler. When bytes are skipped,
/// all preceding non-skipped bytes are pushed to the buffer.
fn scan_whitespace_with_newline_handler(
    data: &[u8],
    mut i: usize,
    newline_handler: Option<&dyn Fn(&[u8]) -> usize>,
    buffer: &mut Vec<u8>,
    buffer_ix: &mut usize,
) -> Option<usize> {
    while i < data.len() {
        if !is_ascii_whitespace(data[i]) {
            return Some(i);
        }
        if let Some(eol_bytes) = scan_eol(&data[i..]) {
            let handler = newline_handler?;
            i += eol_bytes;
            let skipped_bytes = handler(&data[i..]);

            if skipped_bytes > 0 {
                buffer.extend(&data[*buffer_ix..i]);
                *buffer_ix = i + skipped_bytes;
            }

            i += skipped_bytes;
        } else {
            i += 1;
        }
    }

    Some(i)
}

/// Returns the index immediately following the attribute value on success.
fn scan_attribute_value(
    data: &[u8],
    mut i: usize,
    newline_handler: Option<&dyn Fn(&[u8]) -> usize>,
    buffer: &mut Vec<u8>,
    buffer_ix: &mut usize,
) -> Option<usize> {
    match *data.get(i)? {
        b @ b'"' | b @ b'\'' => {
            i += 1;
            while i < data.len() {
                if data[i] == b {
                    return Some(i + 1);
                }
                if let Some(eol_bytes) = scan_eol(&data[i..]) {
                    let handler = newline_handler?;
                    i += eol_bytes;
                    let skipped_bytes = handler(&data[i..]);

                    if skipped_bytes > 0 {
                        buffer.extend(&data[*buffer_ix..i]);
                        *buffer_ix = i + skipped_bytes;
                    }
                    i += skipped_bytes;
                } else {
                    i += 1;
                }
            }
            return None;
        }
        b' ' | b'=' | b'>' | b'<' | b'`' | b'\n' | b'\r' => {
            return None;
        }
        _ => {
            // unquoted attribute value
            i += scan_attr_value_chars(&data[i..]);
        }
    }

    Some(i)
}

// Remove backslash escapes and resolve entities
pub(crate) fn unescape(input: &str) -> CowStr<'_> {
    let mut result = String::new();
    let mut mark = 0;
    let mut i = 0;
    let bytes = input.as_bytes();
    while i < bytes.len() {
        match bytes[i] {
            b'\\' if i + 1 < bytes.len() && is_ascii_punctuation(bytes[i + 1]) => {
                result.push_str(&input[mark..i]);
                mark = i + 1;
                i += 2;
            }
            b'&' => match scan_entity(&bytes[i..]) {
                (n, Some(value)) => {
                    result.push_str(&input[mark..i]);
                    result.push_str(&value);
                    i += n;
                    mark = i;
                }
                _ => i += 1,
            },
            b'\r' => {
                result.push_str(&input[mark..i]);
                i += 1;
                mark = i;
            }
            _ => i += 1,
        }
    }
    if mark == 0 {
        input.into()
    } else {
        result.push_str(&input[mark..]);
        result.into()
    }
}

/// Assumes `data` is preceded by `<`.
pub(crate) fn starts_html_block_type_6(data: &[u8]) -> bool {
    let i = scan_ch(data, b'/');
    let tail = &data[i..];
    let n = scan_while(tail, is_ascii_alphanumeric);
    if !is_html_tag(&tail[..n]) {
        return false;
    }
    // Starting condition says the next byte must be either a space, a tab,
    // the end of the line, the string >, or the string />
    let tail = &tail[n..];
    tail.is_empty()
        || tail[0] == b' '
        || tail[0] == b'\t'
        || tail[0] == b'\r'
        || tail[0] == b'\n'
        || tail[0] == b'>'
        || tail.len() >= 2 && &tail[..2] == b"/>"
}

fn is_html_tag(tag: &[u8]) -> bool {
    HTML_TAGS
        .binary_search_by(|probe| {
            let probe_bytes_iter = probe.as_bytes().iter();
            let tag_bytes_iter = tag.iter();

            probe_bytes_iter
                .zip(tag_bytes_iter)
                .find_map(|(&a, &b)| {
                    // We can compare case insensitively because the probes are
                    // all lower case alpha strings.
                    match a.cmp(&(b | 0x20)) {
                        std::cmp::Ordering::Equal => None,
                        inequality => Some(inequality),
                    }
                })
                .unwrap_or_else(|| probe.len().cmp(&tag.len()))
        })
        .is_ok()
}

/// Assumes that `data` starts with `<`.
/// Returns the index into data directly after the html tag on success.
pub(crate) fn scan_html_type_7(data: &[u8]) -> Option<usize> {
    // Block type html does not allow for newlines, so we
    // do not pass a newline handler.
    let (_span, i) = scan_html_block_inner(data, None)?;
    scan_blank_line(&data[i..])?;
    Some(i)
}

/// Assumes that `data` starts with `<`.
/// Returns the number of bytes scanned and the html in case of
/// success.
/// When some bytes were skipped, because the html was split over
/// multiple leafs (e.g. over multiple lines in a blockquote),
/// the html is returned as a vector of bytes.
/// If no bytes were skipped, the buffer will be empty.
pub(crate) fn scan_html_block_inner(
    data: &[u8],
    newline_handler: Option<&dyn Fn(&[u8]) -> usize>,
) -> Option<(Vec<u8>, usize)> {
    let mut buffer = Vec::new();
    let mut last_buf_index = 0;

    let close_tag_bytes = scan_ch(&data[1..], b'/');
    let l = scan_while(&data[(1 + close_tag_bytes)..], is_ascii_alpha);
    if l == 0 {
        return None;
    }
    let mut i = 1 + close_tag_bytes + l;
    i += scan_while(&data[i..], is_ascii_letterdigitdash);

    if close_tag_bytes == 0 {
        loop {
            let old_i = i;
            loop {
                i += scan_whitespace_no_nl(&data[i..]);
                if let Some(eol_bytes) = scan_eol(&data[i..]) {
                    if eol_bytes == 0 {
                        return None;
                    }
                    let handler = newline_handler?;
                    i += eol_bytes;
                    let skipped_bytes = handler(&data[i..]);

                    let data_len = data.len() - i;

                    debug_assert!(
                        skipped_bytes <= data_len,
                        "Handler tried to skip too many bytes, fed {}, skipped {}",
                        data_len,
                        skipped_bytes
                    );

                    if skipped_bytes > 0 {
                        buffer.extend(&data[last_buf_index..i]);
                        i += skipped_bytes;
                        last_buf_index = i;
                    }
                } else {
                    break;
                }
            }
            if let Some(b'/') | Some(b'>') = data.get(i) {
                break;
            }
            if old_i == i {
                // No whitespace, which is mandatory.
                return None;
            }
            i = scan_attribute(data, i, newline_handler, &mut buffer, &mut last_buf_index)?;
        }
    }

    i += scan_whitespace_no_nl(&data[i..]);

    if close_tag_bytes == 0 {
        i += scan_ch(&data[i..], b'/');
    }

    if scan_ch(&data[i..], b'>') == 0 {
        None
    } else {
        i += 1;
        if !buffer.is_empty() {
            buffer.extend(&data[last_buf_index..i]);
        }
        Some((buffer, i))
    }
}

/// Returns (next_byte_offset, uri, type)
pub(crate) fn scan_autolink(text: &str, start_ix: usize) -> Option<(usize, CowStr<'_>, LinkType)> {
    scan_uri(text, start_ix)
        .map(|(bytes, uri)| (bytes, uri, LinkType::Autolink))
        .or_else(|| scan_email(text, start_ix).map(|(bytes, uri)| (bytes, uri, LinkType::Email)))
}

/// Returns (next_byte_offset, uri)
fn scan_uri(text: &str, start_ix: usize) -> Option<(usize, CowStr<'_>)> {
    let bytes = &text.as_bytes()[start_ix..];

    // scheme's first byte must be an ascii letter
    if bytes.is_empty() || !is_ascii_alpha(bytes[0]) {
        return None;
    }

    let mut i = 1;

    while i < bytes.len() {
        let c = bytes[i];
        i += 1;
        match c {
            c if is_ascii_alphanumeric(c) => (),
            b'.' | b'-' | b'+' => (),
            b':' => break,
            _ => return None,
        }
    }

    // scheme length must be between 2 and 32 characters long. scheme
    // must be followed by colon
    if i < 3 || i > 33 {
        return None;
    }

    while i < bytes.len() {
        match bytes[i] {
            b'>' => return Some((start_ix + i + 1, text[start_ix..(start_ix + i)].into())),
            b'\0'..=b' ' | b'<' => return None,
            _ => (),
        }
        i += 1;
    }

    None
}

/// Returns (next_byte_offset, email)
fn scan_email(text: &str, start_ix: usize) -> Option<(usize, CowStr<'_>)> {
    // using a regex library would be convenient, but doing it by hand is not too bad
    let bytes = &text.as_bytes()[start_ix..];
    let mut i = 0;

    while i < bytes.len() {
        let c = bytes[i];
        i += 1;
        match c {
            c if is_ascii_alphanumeric(c) => (),
            b'.' | b'!' | b'#' | b'$' | b'%' | b'&' | b'\'' | b'*' | b'+' | b'/' | b'=' | b'?'
            | b'^' | b'_' | b'`' | b'{' | b'|' | b'}' | b'~' | b'-' => (),
            b'@' => break,
            _ => return None,
        }
    }

    loop {
        let label_start_ix = i;
        let mut fresh_label = true;

        while i < bytes.len() {
            match bytes[i] {
                c if is_ascii_alphanumeric(c) => (),
                b'-' if fresh_label => {
                    return None;
                }
                b'-' => (),
                _ => break,
            }
            fresh_label = false;
            i += 1;
        }

        if i == label_start_ix || i - label_start_ix > 63 || bytes[i - 1] == b'-' {
            return None;
        }

        if scan_ch(&bytes[i..], b'.') == 0 {
            break;
        }
        i += 1;
    }

    if scan_ch(&bytes[i..], b'>') == 0 {
        return None;
    }

    Some((start_ix + i + 1, text[start_ix..(start_ix + i)].into()))
}

/// Scan comment, declaration, or CDATA section, with initial "<!" already consumed.
/// Returns byte offset on match.
pub(crate) fn scan_inline_html_comment(
    bytes: &[u8],
    mut ix: usize,
    scan_guard: &mut HtmlScanGuard,
) -> Option<usize> {
    let c = *bytes.get(ix)?;
    ix += 1;
    match c {
        b'-' => {
            let dashes = scan_ch_repeat(&bytes[ix..], b'-');
            if dashes < 1 {
                return None;
            }
            // Saw "<!--", scan comment.
            ix += dashes;
            if scan_ch(&bytes[ix..], b'>') == 1 {
                return None;
            }

            while let Some(x) = memchr(b'-', &bytes[ix..]) {
                ix += x + 1;
                if scan_ch(&bytes[ix..], b'-') == 1 {
                    ix += 1;
                    return if scan_ch(&bytes[ix..], b'>') == 1 {
                        Some(ix + 1)
                    } else {
                        None
                    };
                }
            }
            None
        }
        b'[' if bytes[ix..].starts_with(b"CDATA[") && ix > scan_guard.cdata => {
            ix += b"CDATA[".len();
            ix = memchr(b']', &bytes[ix..]).map_or(bytes.len(), |x| ix + x);
            let close_brackets = scan_ch_repeat(&bytes[ix..], b']');
            ix += close_brackets;

            if close_brackets == 0 || scan_ch(&bytes[ix..], b'>') == 0 {
                scan_guard.cdata = ix;
                None
            } else {
                Some(ix + 1)
            }
        }
        b'A'..=b'Z' if ix > scan_guard.declaration => {
            // Scan declaration.
            ix += scan_while(&bytes[ix..], |c| c >= b'A' && c <= b'Z');
            let whitespace = scan_while(&bytes[ix..], is_ascii_whitespace);
            if whitespace == 0 {
                return None;
            }
            ix += whitespace;
            ix = memchr(b'>', &bytes[ix..]).map_or(bytes.len(), |x| ix + x);
            if scan_ch(&bytes[ix..], b'>') == 0 {
                scan_guard.declaration = ix;
                None
            } else {
                Some(ix + 1)
            }
        }
        _ => None,
    }
}

/// Scan processing directive, with initial "<?" already consumed.
/// Returns the next byte offset on success.
pub(crate) fn scan_inline_html_processing(
    bytes: &[u8],
    mut ix: usize,
    scan_guard: &mut HtmlScanGuard,
) -> Option<usize> {
    if ix <= scan_guard.processing {
        return None;
    }
    while let Some(offset) = memchr(b'?', &bytes[ix..]) {
        ix += offset + 1;
        if scan_ch(&bytes[ix..], b'>') == 1 {
            return Some(ix + 1);
        }
    }
    scan_guard.processing = ix;
    None
}

#[cfg(test)]
mod test {
    use super::*;
    #[test]
    fn overflow_list() {
        assert!(
            scan_listitem(b"4444444444444444444444444444444444444444444444444444444444!").is_none()
        );
    }

    #[test]
    fn overflow_by_addition() {
        assert!(scan_listitem(b"1844674407370955161615!").is_none());
    }
    #[test]
    fn test_scan_math() {
        let r = scan_math(b"$$$").unwrap();
        assert!(r.0 == 3);
        assert!(r.1 == MathBlockIndicator::DoubleDollar);
        let r = scan_math(b"\\[").unwrap();
        assert!(r.0 == 2);
        assert!(r.1 == MathBlockIndicator::Bracket);
    }
}<|MERGE_RESOLUTION|>--- conflicted
+++ resolved
@@ -430,7 +430,6 @@
     scan_eol(&bytes[i..]).map(|_| i)
 }
 
-<<<<<<< HEAD
 pub(crate) fn scan_closing_math_block(
     bytes: &[u8],
     indicator: MathBlockIndicator,
@@ -461,7 +460,11 @@
             i += num_dollar_chars_found;
         }
     }
-=======
+    let num_trailing_spaces = scan_ch_repeat(&bytes[i..], b' ');
+    i += num_trailing_spaces;
+    scan_eol(&bytes[i..]).map(|_| i)
+}
+
 // return: end byte for closing metadata block, or None
 // if the line is not a closing metadata block
 pub(crate) fn scan_closing_metadata_block(bytes: &[u8], fence_char: u8) -> Option<usize> {
@@ -479,7 +482,6 @@
         }
     }
     i += num_fence_chars_found;
->>>>>>> 94cee9dc
     let num_trailing_spaces = scan_ch_repeat(&bytes[i..], b' ');
     i += num_trailing_spaces;
     scan_eol(&bytes[i..]).map(|_| i)
