--- conflicted
+++ resolved
@@ -285,15 +285,12 @@
         const ENABLE_STRIKETHROUGH = 1 << 3;
         const ENABLE_TASKLISTS = 1 << 4;
         const ENABLE_SMART_PUNCTUATION = 1 << 5;
-<<<<<<< HEAD
-        const ENABLE_MATH = 1 << 6;
-=======
         /// Extension to allow headings to have ID and classes.
         ///
         /// `# text { #id .class1 .class2 }` is interpreted as a level 1 heading
         /// with the content `text`, ID `id`, and classes `class1` and `class2`.
         /// Note that attributes (ID and classes) should be space-separeted.
         const ENABLE_HEADING_ATTRIBUTES = 1 << 6;
->>>>>>> 9740413c
+        const ENABLE_MATH = 1 << 7;
     }
 }