--- conflicted
+++ resolved
@@ -32,12 +32,8 @@
 use crate::linklabel::{scan_link_label_rest, LinkLabel, ReferenceLabel};
 use crate::strings::CowStr;
 use crate::tree::{Tree, TreeIndex};
-<<<<<<< HEAD
+use crate::{scanners::*, MetadataBlockKind};
 use crate::{Alignment, CodeBlockKind, Event, HeadingLevel, LinkType, Options, Tag, TagEnd};
-=======
-use crate::{scanners::*, MetadataBlockKind};
-use crate::{Alignment, CodeBlockKind, Event, HeadingLevel, LinkType, Options, Tag};
->>>>>>> e40b2582
 
 // Allowing arbitrary depth nested parentheses inside link destinations
 // can create denial of service vulnerabilities if we're not careful.
@@ -1300,8 +1296,6 @@
         self.alignments.push(alignment);
         AlignmentIndex(ix)
     }
-<<<<<<< HEAD
-=======
 
     pub fn allocate_heading(&mut self, attrs: HeadingAttributes<'a>) -> HeadingIndex {
         let ix = self.headings.len();
@@ -1315,7 +1309,6 @@
 
 impl<'a> Index<CowIndex> for Allocations<'a> {
     type Output = CowStr<'a>;
->>>>>>> e40b2582
 
     pub fn take_cow(&mut self, ix: CowIndex) -> CowStr<'a> {
         std::mem::replace(&mut self.cows[ix.0], "".into())
@@ -1429,15 +1422,6 @@
             let is_ordered = c == b'.' || c == b')';
             TagEnd::List(is_ordered)
         }
-<<<<<<< HEAD
-        ItemBody::ListItem(_) => TagEnd::Item,
-        ItemBody::TableHead => TagEnd::TableHead,
-        ItemBody::TableCell => TagEnd::TableCell,
-        ItemBody::TableRow => TagEnd::TableRow,
-        ItemBody::Table(..) => TagEnd::Table,
-        ItemBody::FootnoteDefinition(..) => TagEnd::FootnoteDefinition,
-        _ => panic!("unexpected item body"),
-=======
         ItemBody::Heading(level, Some(heading_ix)) => {
             let HeadingAttributes { id, classes, attrs } = allocs.index(heading_ix);
             Tag::Heading {
@@ -1473,7 +1457,6 @@
         ItemBody::FootnoteDefinition(cow_ix) => Tag::FootnoteDefinition(allocs[cow_ix].clone()),
         ItemBody::MetadataBlock(kind) => Tag::MetadataBlock(kind),
         _ => panic!("unexpected item body {:?}", item.body),
->>>>>>> e40b2582
     }
 }
 
@@ -1536,14 +1519,9 @@
         ItemBody::TableHead => Tag::TableHead,
         ItemBody::TableCell => Tag::TableCell,
         ItemBody::TableRow => Tag::TableRow,
-<<<<<<< HEAD
-        ItemBody::Table(alignment_ix) => Tag::Table(allocs.take_alignment(alignment_ix)),
-        ItemBody::FootnoteDefinition(cow_ix) => Tag::FootnoteDefinition(allocs.take_cow(cow_ix)),
-=======
         ItemBody::Table(alignment_ix) => Tag::Table(allocs[alignment_ix].clone()),
         ItemBody::FootnoteDefinition(cow_ix) => Tag::FootnoteDefinition(allocs[cow_ix].clone()),
         ItemBody::MetadataBlock(kind) => Tag::MetadataBlock(kind),
->>>>>>> e40b2582
         _ => panic!("unexpected item body {:?}", item.body),
     };
 
