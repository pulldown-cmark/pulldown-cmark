//! The first pass resolves all block structure, generating an AST. Within a block, items
//! are in a linear chain with potential inline markup identified.

use std::cmp::max;
use std::ops::Range;

use crate::parse::{scan_containers, Allocations, HeadingAttributes, Item, ItemBody, LinkDef};
use crate::strings::CowStr;
use crate::tree::{Tree, TreeIndex};
use crate::Options;
use crate::{
    linklabel::{scan_link_label_rest, LinkLabel},
    HeadingLevel, MathDisplay,
};
use crate::{scanners::*, MetadataBlockKind};

use unicase::UniCase;

/// Runs the first pass, which resolves the block structure of the document,
/// and returns the resulting tree.
pub(crate) fn run_first_pass(text: &str, options: Options) -> (Tree<Item>, Allocations) {
    // This is a very naive heuristic for the number of nodes
    // we'll need.
    let start_capacity = max(128, text.len() / 32);
    let lookup_table = &create_lut(&options);
    let first_pass = FirstPass {
        text,
        tree: Tree::with_capacity(start_capacity),
        begin_list_item: false,
        last_line_blank: false,
        allocs: Allocations::new(),
        options,
        lookup_table,
        next_paragraph_task: None,
    };
    first_pass.run()
}

/// State for the first parsing pass.
struct FirstPass<'a, 'b> {
    text: &'a str,
    tree: Tree<Item>,
    begin_list_item: bool,
    last_line_blank: bool,
    allocs: Allocations<'a>,
    options: Options,
    lookup_table: &'b LookupTable,
    /// This is `Some(item)` when the next paragraph
    /// starts with a task list marker.
    next_paragraph_task: Option<Item>,
}

impl<'a, 'b> FirstPass<'a, 'b> {
    fn run(mut self) -> (Tree<Item>, Allocations<'a>) {
        let mut ix = 0;
        while ix < self.text.len() {
            ix = self.parse_block(ix);
        }
        for _ in 0..self.tree.spine_len() {
            self.pop(ix);
        }
        (self.tree, self.allocs)
    }

    /// Returns offset after block.
    fn parse_block(&mut self, mut start_ix: usize) -> usize {
        let bytes = self.text.as_bytes();
        let mut line_start = LineStart::new(&bytes[start_ix..]);

        let i = scan_containers(&self.tree, &mut line_start);
        for _ in i..self.tree.spine_len() {
            self.pop(start_ix);
        }

        if self.options.contains(Options::ENABLE_FOOTNOTES) {
            // finish footnote if it's still open and was preceded by blank line
            if let Some(node_ix) = self.tree.peek_up() {
                if let ItemBody::FootnoteDefinition(..) = self.tree[node_ix].item.body {
                    if self.last_line_blank {
                        self.pop(start_ix);
                    }
                }
            }

            // Footnote definitions of the form
            // [^bar]:
            // * anything really
            let container_start = start_ix + line_start.bytes_scanned();
            if let Some(bytecount) = self.parse_footnote(container_start) {
                start_ix = container_start + bytecount;
                start_ix += scan_blank_line(&bytes[start_ix..]).unwrap_or(0);
                line_start = LineStart::new(&bytes[start_ix..]);
            }
        }

        // Process new containers
        loop {
            let container_start = start_ix + line_start.bytes_scanned();
            if let Some((ch, index, indent)) = line_start.scan_list_marker() {
                let after_marker_index = start_ix + line_start.bytes_scanned();
                self.continue_list(container_start, ch, index);
                self.tree.append(Item {
                    start: container_start,
                    end: after_marker_index, // will get updated later if item not empty
                    body: ItemBody::ListItem(indent),
                });
                self.tree.push();
                if let Some(n) = scan_blank_line(&bytes[after_marker_index..]) {
                    self.begin_list_item = true;
                    return after_marker_index + n;
                }
                if self.options.contains(Options::ENABLE_TASKLISTS) {
                    self.next_paragraph_task =
                        line_start.scan_task_list_marker().map(|is_checked| Item {
                            start: after_marker_index,
                            end: start_ix + line_start.bytes_scanned(),
                            body: ItemBody::TaskListMarker(is_checked),
                        });
                }
            } else if line_start.scan_blockquote_marker() {
                self.finish_list(start_ix);
                self.tree.append(Item {
                    start: container_start,
                    end: 0, // will get set later
                    body: ItemBody::BlockQuote,
                });
                self.tree.push();
            } else {
                break;
            }
        }

        let ix = start_ix + line_start.bytes_scanned();

        if let Some(n) = scan_blank_line(&bytes[ix..]) {
            if let Some(node_ix) = self.tree.peek_up() {
                match self.tree[node_ix].item.body {
                    ItemBody::BlockQuote => (),
                    _ => {
                        if self.begin_list_item {
                            // A list item can begin with at most one blank line.
                            self.pop(start_ix);
                        }
                        self.last_line_blank = true;
                    }
                }
            }
            return ix + n;
        }

        self.begin_list_item = false;
        self.finish_list(start_ix);

        // Save `remaining_space` here to avoid needing to backtrack `line_start` for HTML blocks
        let remaining_space = line_start.remaining_space();

        let indent = line_start.scan_space_upto(4);
        if indent == 4 {
            let ix = start_ix + line_start.bytes_scanned();
            let remaining_space = line_start.remaining_space();
            return self.parse_indented_code_block(ix, remaining_space);
        }

        let ix = start_ix + line_start.bytes_scanned();

        if let Some((_n, metadata_block_ch)) = scan_metadata_block(
            &bytes[ix..],
            self.options
                .contains(Options::ENABLE_YAML_STYLE_METADATA_BLOCKS),
            self.options
                .contains(Options::ENABLE_PLUSES_DELIMITED_METADATA_BLOCKS),
        ) {
            return self.parse_metadata_block(ix, indent, metadata_block_ch);
        }

        // HTML Blocks
        if bytes[ix] == b'<' {
            // Types 1-5 are all detected by one function and all end with the same
            // pattern
            if let Some(html_end_tag) = get_html_end_tag(&bytes[(ix + 1)..]) {
                return self.parse_html_block_type_1_to_5(ix, html_end_tag, remaining_space);
            }

            // Detect type 6
            if starts_html_block_type_6(&bytes[(ix + 1)..]) {
                return self.parse_html_block_type_6_or_7(ix, remaining_space);
            }

            // Detect type 7
            if let Some(_html_bytes) = scan_html_type_7(&bytes[ix..]) {
                return self.parse_html_block_type_6_or_7(ix, remaining_space);
            }
        }

        if let Ok(n) = scan_hrule(&bytes[ix..]) {
            return self.parse_hrule(n, ix);
        }

        if let Some(atx_size) = scan_atx_heading(&bytes[ix..]) {
            return self.parse_atx_heading(ix, atx_size);
        }

        // parse refdef
        if let Some((bytecount, label, link_def)) = self.parse_refdef_total(ix) {
            self.allocs.refdefs.0.entry(label).or_insert(link_def);
            let ix = ix + bytecount;
            // try to read trailing whitespace or it will register as a completely blank line
            // TODO: shouldn't we do this for all block level items?
            return ix + scan_blank_line(&bytes[ix..]).unwrap_or(0);
        }

        if let Some((n, fence_ch)) = scan_code_fence(&bytes[ix..]) {
            return self.parse_fenced_code_block(ix, indent, fence_ch, n);
        }

<<<<<<< HEAD
        if self.options.contains(Options::ENABLE_MATH) {
            if let Some(len) = scan_math_block(&bytes[ix..]) {
                return self.parse_math_block(ix, len);
            }
        }

=======
>>>>>>> 95968559
        self.parse_paragraph(ix)
    }

    /// Returns the offset of the first line after the table.
    /// Assumptions: current focus is a table element and the table header
    /// matches the separator line (same number of columns).
    fn parse_table(&mut self, table_cols: usize, head_start: usize, body_start: usize) -> usize {
        // parse header. this shouldn't fail because we made sure the table header is ok
        let (_sep_start, thead_ix) = self.parse_table_row_inner(head_start, table_cols);
        self.tree[thead_ix].item.body = ItemBody::TableHead;

        // parse body
        let mut ix = body_start;
        while let Some((next_ix, _row_ix)) = self.parse_table_row(ix, table_cols) {
            ix = next_ix;
        }

        self.pop(ix);
        ix
    }

    /// Call this when containers are taken care of.
    /// Returns bytes scanned, row_ix
    fn parse_table_row_inner(&mut self, mut ix: usize, row_cells: usize) -> (usize, TreeIndex) {
        let bytes = self.text.as_bytes();
        let mut cells = 0;
        let mut final_cell_ix = None;

        let row_ix = self.tree.append(Item {
            start: ix,
            end: 0, // set at end of this function
            body: ItemBody::TableRow,
        });
        self.tree.push();

        loop {
            ix += scan_ch(&bytes[ix..], b'|');
            let start_ix = ix;
            ix += scan_whitespace_no_nl(&bytes[ix..]);

            if let Some(eol_bytes) = scan_eol(&bytes[ix..]) {
                ix += eol_bytes;
                break;
            }

            let cell_ix = self.tree.append(Item {
                start: start_ix,
                end: ix,
                body: ItemBody::TableCell,
            });
            self.tree.push();
            let (next_ix, _brk) = self.parse_line(ix, None, TableParseMode::Active);

            if let Some(cur_ix) = self.tree.cur() {
                let trailing_whitespace = scan_rev_while(&bytes[..next_ix], is_ascii_whitespace);
                self.tree[cur_ix].item.end -= trailing_whitespace;
            }

            self.tree[cell_ix].item.end = next_ix;
            self.tree.pop();

            ix = next_ix;
            cells += 1;

            if cells == row_cells {
                final_cell_ix = Some(cell_ix);
            }
        }

        // fill empty cells if needed
        // note: this is where GFM and commonmark-extra diverge. we follow
        // GFM here
        for _ in cells..row_cells {
            self.tree.append(Item {
                start: ix,
                end: ix,
                body: ItemBody::TableCell,
            });
        }

        // drop excess cells
        if let Some(cell_ix) = final_cell_ix {
            self.tree[cell_ix].next = None;
        }

        self.pop(ix);

        (ix, row_ix)
    }

    /// Returns first offset after the row and the tree index of the row.
    fn parse_table_row(&mut self, mut ix: usize, row_cells: usize) -> Option<(usize, TreeIndex)> {
        let bytes = self.text.as_bytes();
        let mut line_start = LineStart::new(&bytes[ix..]);
        let current_container =
            scan_containers(&self.tree, &mut line_start) == self.tree.spine_len();
        if !current_container {
            return None;
        }
        line_start.scan_all_space();
        ix += line_start.bytes_scanned();
        if scan_paragraph_interrupt(&bytes[ix..], current_container) {
            return None;
        }

        let (ix, row_ix) = self.parse_table_row_inner(ix, row_cells);
        Some((ix, row_ix))
    }

    /// Returns offset of line start after paragraph.
    fn parse_paragraph(&mut self, start_ix: usize) -> usize {
        let node_ix = self.tree.append(Item {
            start: start_ix,
            end: 0, // will get set later
            body: ItemBody::Paragraph,
        });
        self.tree.push();

        if let Some(item) = self.next_paragraph_task {
            self.tree.append(item);
            self.next_paragraph_task = None;
        }

        let bytes = self.text.as_bytes();
        let mut ix = start_ix;
        loop {
            let scan_mode = if self.options.contains(Options::ENABLE_TABLES) && ix == start_ix {
                TableParseMode::Scan
            } else {
                TableParseMode::Disabled
            };
            let (next_ix, brk) = self.parse_line(ix, None, scan_mode);

            // break out when we find a table
            if let Some(Item {
                body: ItemBody::Table(alignment_ix),
                ..
            }) = brk
            {
                let table_cols = self.allocs[alignment_ix].len();
                self.tree[node_ix].item.body = ItemBody::Table(alignment_ix);
                // this clears out any stuff we may have appended - but there may
                // be a cleaner way
                self.tree[node_ix].child = None;
                self.tree.pop();
                self.tree.push();
                return self.parse_table(table_cols, ix, next_ix);
            }

            ix = next_ix;
            let mut line_start = LineStart::new(&bytes[ix..]);
            let current_container =
                scan_containers(&self.tree, &mut line_start) == self.tree.spine_len();
            if !line_start.scan_space(4) {
                let ix_new = ix + line_start.bytes_scanned();
                if current_container {
                    let trailing_backslash_pos = match brk {
                        Some(Item {
                            start,
                            body: ItemBody::HardBreak,
                            ..
                        }) if bytes[start] == b'\\' => Some(start),
                        _ => None,
                    };
                    if let Some(ix_setext) =
                        self.parse_setext_heading(ix_new, node_ix, trailing_backslash_pos.is_some())
                    {
                        if let Some(pos) = trailing_backslash_pos {
                            self.tree.append_text(pos, pos + 1);
                        }
                        ix = ix_setext;
                        break;
                    }
                }
                // first check for non-empty lists, then for other interrupts
                let suffix = &bytes[ix_new..];
                if scan_paragraph_interrupt(suffix, current_container) {
                    break;
                }
            }
            line_start.scan_all_space();
            if line_start.is_at_eol() {
                break;
            }
            ix = next_ix + line_start.bytes_scanned();
            if let Some(item) = brk {
                self.tree.append(item);
            }
        }

        self.pop(ix);
        ix
    }

    /// Returns end ix of setext_heading on success.
    fn parse_setext_heading(
        &mut self,
        ix: usize,
        node_ix: TreeIndex,
        has_trailing_content: bool,
    ) -> Option<usize> {
        let bytes = self.text.as_bytes();
        let (n, level) = scan_setext_heading(&bytes[ix..])?;
        let mut attrs = None;

        if let Some(cur_ix) = self.tree.cur() {
            let parent_ix = self.tree.peek_up().unwrap();
            let header_start = self.tree[parent_ix].item.start;
            // Note that `self.tree[parent_ix].item.end` might be zero at this point.
            // Use the end position of the current node (i.e. the last known child
            // of the parent) instead.
            let header_end = self.tree[cur_ix].item.end;

            // extract the trailing attribute block
            let (content_end, attrs_) =
                self.extract_and_parse_heading_attribute_block(header_start, header_end);
            attrs = attrs_;

            // strip trailing whitespace
            let new_end = if has_trailing_content {
                content_end
            } else {
                let trailing_ws =
                    scan_rev_while(&bytes[header_start..content_end], is_ascii_whitespace_no_nl);
                content_end - trailing_ws
            };

            if attrs.is_some() {
                // remove trailing block attributes
                self.tree.truncate_siblings(self.text.as_bytes(), new_end);
            }

            if let Some(cur_ix) = self.tree.cur() {
                self.tree[cur_ix].item.end = new_end;
            }
        }

        self.tree[node_ix].item.body = ItemBody::Heading(
            level,
            attrs.map(|attrs| self.allocs.allocate_heading(attrs)),
        );

        Some(ix + n)
    }

    /// Parse a line of input, appending text and items to tree.
    ///
    /// Returns: index after line and an item representing the break.
    fn parse_line(
        &mut self,
        start: usize,
        end: Option<usize>,
        mode: TableParseMode,
    ) -> (usize, Option<Item>) {
        let bytes = self.text.as_bytes();
        let bytes = match end {
            Some(end) => &bytes[..end],
            None => bytes,
        };
        let bytes_len = bytes.len();
        let mut pipes = 0;
        let mut last_pipe_ix = start;
        let mut begin_text = start;

        let (final_ix, brk) = iterate_special_bytes(self.lookup_table, bytes, start, |ix, byte| {
            match byte {
                b'\n' | b'\r' => {
                    if let TableParseMode::Active = mode {
                        return LoopInstruction::BreakAtWith(ix, None);
                    }

                    let mut i = ix;
                    let eol_bytes = scan_eol(&bytes[ix..]).unwrap();
                    if mode == TableParseMode::Scan && pipes > 0 {
                        // check if we may be parsing a table
                        let next_line_ix = ix + eol_bytes;
                        let mut line_start = LineStart::new(&bytes[next_line_ix..]);
                        if scan_containers(&self.tree, &mut line_start) == self.tree.spine_len() {
                            let table_head_ix = next_line_ix + line_start.bytes_scanned();
                            let (table_head_bytes, alignment) =
                                scan_table_head(&bytes[table_head_ix..]);

                            if table_head_bytes > 0 {
                                // computing header count from number of pipes
                                let header_count =
                                    count_header_cols(bytes, pipes, start, last_pipe_ix);

                                // make sure they match the number of columns we find in separator line
                                if alignment.len() == header_count {
                                    let alignment_ix = self.allocs.allocate_alignment(alignment);
                                    let end_ix = table_head_ix + table_head_bytes;
                                    return LoopInstruction::BreakAtWith(
                                        end_ix,
                                        Some(Item {
                                            start: i,
                                            end: end_ix, // must update later
                                            body: ItemBody::Table(alignment_ix),
                                        }),
                                    );
                                }
                            }
                        }
                    }

                    let end_ix = ix + eol_bytes;
                    let trailing_backslashes = scan_rev_while(&bytes[..ix], |b| b == b'\\');
                    if trailing_backslashes % 2 == 1 && end_ix < bytes_len {
                        i -= 1;
                        self.tree.append_text(begin_text, i);
                        return LoopInstruction::BreakAtWith(
                            end_ix,
                            Some(Item {
                                start: i,
                                end: end_ix,
                                body: ItemBody::HardBreak,
                            }),
                        );
                    }
                    let trailing_whitespace =
                        scan_rev_while(&bytes[..ix], is_ascii_whitespace_no_nl);
                    if trailing_whitespace >= 2 {
                        i -= trailing_whitespace;
                        self.tree.append_text(begin_text, i);
                        return LoopInstruction::BreakAtWith(
                            end_ix,
                            Some(Item {
                                start: i,
                                end: end_ix,
                                body: ItemBody::HardBreak,
                            }),
                        );
                    }

                    self.tree.append_text(begin_text, ix);
                    LoopInstruction::BreakAtWith(
                        end_ix,
                        Some(Item {
                            start: i,
                            end: end_ix,
                            body: ItemBody::SoftBreak,
                        }),
                    )
                }
                b'\\' => {
                    if ix + 1 < bytes_len && is_ascii_punctuation(bytes[ix + 1]) {
                        self.tree.append_text(begin_text, ix);
                        if bytes[ix + 1] == b'`' {
                            let count = 1 + scan_ch_repeat(&bytes[(ix + 2)..], b'`');
                            self.tree.append(Item {
                                start: ix + 1,
                                end: ix + count + 1,
                                body: ItemBody::MaybeCode(count, true),
                            });
                            begin_text = ix + 1 + count;
                            LoopInstruction::ContinueAndSkip(count)
                        } else {
                            begin_text = ix + 1;
                            LoopInstruction::ContinueAndSkip(1)
                        }
                    } else {
                        LoopInstruction::ContinueAndSkip(0)
                    }
                }
                c @ b'*' | c @ b'_' | c @ b'~' => {
                    let string_suffix = &self.text[ix..];
                    let count = 1 + scan_ch_repeat(&string_suffix.as_bytes()[1..], c);
                    let can_open = delim_run_can_open(self.text, string_suffix, count, ix);
                    let can_close = delim_run_can_close(self.text, string_suffix, count, ix);
                    let is_valid_seq = c != b'~' || count <= 2;

                    if (can_open || can_close) && is_valid_seq {
                        self.tree.append_text(begin_text, ix);
                        for i in 0..count {
                            self.tree.append(Item {
                                start: ix + i,
                                end: ix + i + 1,
                                body: ItemBody::MaybeEmphasis(count - i, can_open, can_close),
                            });
                        }
                        begin_text = ix + count;
                    }
                    LoopInstruction::ContinueAndSkip(count - 1)
                }
                b'`' => {
                    self.tree.append_text(begin_text, ix);
                    let count = 1 + scan_ch_repeat(&bytes[(ix + 1)..], b'`');
                    self.tree.append(Item {
                        start: ix,
                        end: ix + count,
                        body: ItemBody::MaybeCode(count, false),
                    });
                    begin_text = ix + count;
                    LoopInstruction::ContinueAndSkip(count - 1)
                }
                b'$' => {
                    self.tree.append_text(begin_text, ix);
                    self.tree.append(Item {
                        start: ix,
                        end: ix + 1,
                        body: ItemBody::MaybeMath,
                    });
                    begin_text = ix + 1;
                    LoopInstruction::ContinueAndSkip(0)
                }
                b'<' => {
                    // Note: could detect some non-HTML cases and early escape here, but not
                    // clear that's a win.
                    self.tree.append_text(begin_text, ix);
                    self.tree.append(Item {
                        start: ix,
                        end: ix + 1,
                        body: ItemBody::MaybeHtml,
                    });
                    begin_text = ix + 1;
                    LoopInstruction::ContinueAndSkip(0)
                }
                b'!' => {
                    if ix + 1 < bytes_len && bytes[ix + 1] == b'[' {
                        self.tree.append_text(begin_text, ix);
                        self.tree.append(Item {
                            start: ix,
                            end: ix + 2,
                            body: ItemBody::MaybeImage,
                        });
                        begin_text = ix + 2;
                        LoopInstruction::ContinueAndSkip(1)
                    } else {
                        LoopInstruction::ContinueAndSkip(0)
                    }
                }
                b'[' => {
                    self.tree.append_text(begin_text, ix);
                    self.tree.append(Item {
                        start: ix,
                        end: ix + 1,
                        body: ItemBody::MaybeLinkOpen,
                    });
                    begin_text = ix + 1;
                    LoopInstruction::ContinueAndSkip(0)
                }
                b']' => {
                    self.tree.append_text(begin_text, ix);
                    self.tree.append(Item {
                        start: ix,
                        end: ix + 1,
                        body: ItemBody::MaybeLinkClose(true),
                    });
                    begin_text = ix + 1;
                    LoopInstruction::ContinueAndSkip(0)
                }
                b'&' => match scan_entity(&bytes[ix..]) {
                    (n, Some(value)) => {
                        self.tree.append_text(begin_text, ix);
                        self.tree.append(Item {
                            start: ix,
                            end: ix + n,
                            body: ItemBody::SynthesizeText(self.allocs.allocate_cow(value)),
                        });
                        begin_text = ix + n;
                        LoopInstruction::ContinueAndSkip(n - 1)
                    }
                    _ => LoopInstruction::ContinueAndSkip(0),
                },
                b'|' => {
                    if let TableParseMode::Active = mode {
                        LoopInstruction::BreakAtWith(ix, None)
                    } else {
                        last_pipe_ix = ix;
                        pipes += 1;
                        LoopInstruction::ContinueAndSkip(0)
                    }
                }
                b'.' => {
                    if ix + 2 < bytes.len() && bytes[ix + 1] == b'.' && bytes[ix + 2] == b'.' {
                        self.tree.append_text(begin_text, ix);
                        self.tree.append(Item {
                            start: ix,
                            end: ix + 3,
                            body: ItemBody::SynthesizeChar('…'),
                        });
                        begin_text = ix + 3;
                        LoopInstruction::ContinueAndSkip(2)
                    } else {
                        LoopInstruction::ContinueAndSkip(0)
                    }
                }
                b'-' => {
                    let count = 1 + scan_ch_repeat(&bytes[(ix + 1)..], b'-');
                    if count == 1 {
                        LoopInstruction::ContinueAndSkip(0)
                    } else {
                        let itembody = if count == 2 {
                            ItemBody::SynthesizeChar('–')
                        } else if count == 3 {
                            ItemBody::SynthesizeChar('—')
                        } else {
                            let (ems, ens) = match count % 6 {
                                0 | 3 => (count / 3, 0),
                                2 | 4 => (0, count / 2),
                                1 => (count / 3 - 1, 2),
                                _ => (count / 3, 1),
                            };
                            // – and — are 3 bytes each in utf8
                            let mut buf = String::with_capacity(3 * (ems + ens));
                            for _ in 0..ems {
                                buf.push('—');
                            }
                            for _ in 0..ens {
                                buf.push('–');
                            }
                            ItemBody::SynthesizeText(self.allocs.allocate_cow(buf.into()))
                        };

                        self.tree.append_text(begin_text, ix);
                        self.tree.append(Item {
                            start: ix,
                            end: ix + count,
                            body: itembody,
                        });
                        begin_text = ix + count;
                        LoopInstruction::ContinueAndSkip(count - 1)
                    }
                }
                c @ b'\'' | c @ b'"' => {
                    let string_suffix = &self.text[ix..];
                    let can_open = delim_run_can_open(self.text, string_suffix, 1, ix);
                    let can_close = delim_run_can_close(self.text, string_suffix, 1, ix);

                    self.tree.append_text(begin_text, ix);
                    self.tree.append(Item {
                        start: ix,
                        end: ix + 1,
                        body: ItemBody::MaybeSmartQuote(c, can_open, can_close),
                    });
                    begin_text = ix + 1;

                    LoopInstruction::ContinueAndSkip(0)
                }
                _ => LoopInstruction::ContinueAndSkip(0),
            }
        });

        if brk.is_none() {
            // need to close text at eof
            self.tree.append_text(begin_text, final_ix);
        }
        (final_ix, brk)
    }

    /// When start_ix is at the beginning of an HTML block of type 1 to 5,
    /// this will find the end of the block, adding the block itself to the
    /// tree and also keeping track of the lines of HTML within the block.
    ///
    /// The html_end_tag is the tag that must be found on a line to end the block.
    fn parse_html_block_type_1_to_5(
        &mut self,
        start_ix: usize,
        html_end_tag: &str,
        mut remaining_space: usize,
    ) -> usize {
        let bytes = self.text.as_bytes();
        let mut ix = start_ix;
        loop {
            let line_start_ix = ix;
            ix += scan_nextline(&bytes[ix..]);
            self.append_html_line(remaining_space, line_start_ix, ix);

            let mut line_start = LineStart::new(&bytes[ix..]);
            let n_containers = scan_containers(&self.tree, &mut line_start);
            if n_containers < self.tree.spine_len() {
                break;
            }

            if (&self.text[line_start_ix..ix]).contains(html_end_tag) {
                break;
            }

            let next_line_ix = ix + line_start.bytes_scanned();
            if next_line_ix == self.text.len() {
                break;
            }
            ix = next_line_ix;
            remaining_space = line_start.remaining_space();
        }
        ix
    }

    /// When start_ix is at the beginning of an HTML block of type 6 or 7,
    /// this will consume lines until there is a blank line and keep track of
    /// the HTML within the block.
    fn parse_html_block_type_6_or_7(
        &mut self,
        start_ix: usize,
        mut remaining_space: usize,
    ) -> usize {
        let bytes = self.text.as_bytes();
        let mut ix = start_ix;
        loop {
            let line_start_ix = ix;
            ix += scan_nextline(&bytes[ix..]);
            self.append_html_line(remaining_space, line_start_ix, ix);

            let mut line_start = LineStart::new(&bytes[ix..]);
            let n_containers = scan_containers(&self.tree, &mut line_start);
            if n_containers < self.tree.spine_len() || line_start.is_at_eol() {
                break;
            }

            let next_line_ix = ix + line_start.bytes_scanned();
            if next_line_ix == self.text.len() || scan_blank_line(&bytes[next_line_ix..]).is_some()
            {
                break;
            }
            ix = next_line_ix;
            remaining_space = line_start.remaining_space();
        }
        ix
    }

    fn parse_indented_code_block(&mut self, start_ix: usize, mut remaining_space: usize) -> usize {
        self.tree.append(Item {
            start: start_ix,
            end: 0, // will get set later
            body: ItemBody::IndentCodeBlock,
        });
        self.tree.push();
        let bytes = self.text.as_bytes();
        let mut last_nonblank_child = None;
        let mut last_nonblank_ix = 0;
        let mut end_ix = 0;
        let mut last_line_blank = false;

        let mut ix = start_ix;
        loop {
            let line_start_ix = ix;
            ix += scan_nextline(&bytes[ix..]);
            self.append_code_text(remaining_space, line_start_ix, ix);
            // TODO(spec clarification): should we synthesize newline at EOF?

            if !last_line_blank {
                last_nonblank_child = self.tree.cur();
                last_nonblank_ix = ix;
                end_ix = ix;
            }

            let mut line_start = LineStart::new(&bytes[ix..]);
            let n_containers = scan_containers(&self.tree, &mut line_start);
            if n_containers < self.tree.spine_len()
                || !(line_start.scan_space(4) || line_start.is_at_eol())
            {
                break;
            }
            let next_line_ix = ix + line_start.bytes_scanned();
            if next_line_ix == self.text.len() {
                break;
            }
            ix = next_line_ix;
            remaining_space = line_start.remaining_space();
            last_line_blank = scan_blank_line(&bytes[ix..]).is_some();
        }

        // Trim trailing blank lines.
        if let Some(child) = last_nonblank_child {
            self.tree[child].next = None;
            self.tree[child].item.end = last_nonblank_ix;
        }
        self.pop(end_ix);
        ix
    }

    fn parse_fenced_code_block(
        &mut self,
        start_ix: usize,
        indent: usize,
        fence_ch: u8,
        n_fence_char: usize,
    ) -> usize {
        let bytes = self.text.as_bytes();
        let mut info_start = start_ix + n_fence_char;
        info_start += scan_whitespace_no_nl(&bytes[info_start..]);
        // TODO: info strings are typically very short. wouldn't it be faster
        // to just do a forward scan here?
        let mut ix = info_start + scan_nextline(&bytes[info_start..]);
        let info_end = ix - scan_rev_while(&bytes[info_start..ix], is_ascii_whitespace);
        let info_string = unescape(&self.text[info_start..info_end]);
        self.tree.append(Item {
            start: start_ix,
            end: 0, // will get set later
            body: ItemBody::FencedCodeBlock(self.allocs.allocate_cow(info_string)),
        });
        self.tree.push();
        loop {
            let mut line_start = LineStart::new(&bytes[ix..]);
            let n_containers = scan_containers(&self.tree, &mut line_start);
            if n_containers < self.tree.spine_len() {
                break;
            }
            line_start.scan_space(indent);
            let mut close_line_start = line_start.clone();
            if !close_line_start.scan_space(4) {
                let close_ix = ix + close_line_start.bytes_scanned();
                if let Some(n) = scan_closing_code_fence(&bytes[close_ix..], fence_ch, n_fence_char)
                {
                    ix = close_ix + n;
                    break;
                }
            }
            let remaining_space = line_start.remaining_space();
            ix += line_start.bytes_scanned();
            let next_ix = ix + scan_nextline(&bytes[ix..]);
            self.append_code_text(remaining_space, ix, next_ix);
            ix = next_ix;
        }

        self.pop(ix);

        // try to read trailing whitespace or it will register as a completely blank line
        ix + scan_blank_line(&bytes[ix..]).unwrap_or(0)
    }

<<<<<<< HEAD
    fn parse_math_block(&mut self, start_ix: usize, length: usize) -> usize {
        let end_ix = start_ix + length;
        let text = &self.text[start_ix + 2..end_ix - 2];
        let cow_ix = self.allocs.allocate_cow(text.into());
        self.tree.append(Item {
            start: start_ix,
            end: end_ix,
            body: ItemBody::Math(MathDisplay::Block, cow_ix),
        });
        end_ix
=======
    fn parse_metadata_block(
        &mut self,
        start_ix: usize,
        indent: usize,
        metadata_block_ch: u8,
    ) -> usize {
        let bytes = self.text.as_bytes();
        let metadata_block_kind = match metadata_block_ch {
            b'-' => MetadataBlockKind::YamlStyle,
            b'+' => MetadataBlockKind::PlusesStyle,
            _ => panic!("Erroneous metadata block character when parsing metadata block"),
        };
        // 3 delimiter characters
        let mut ix = start_ix + 3 + scan_nextline(&bytes[start_ix + 3..]);
        self.tree.append(Item {
            start: start_ix,
            end: 0, // will get set later
            body: ItemBody::MetadataBlock(metadata_block_kind),
        });
        self.tree.push();
        loop {
            let mut line_start = LineStart::new(&bytes[ix..]);
            let n_containers = scan_containers(&self.tree, &mut line_start);
            if n_containers < self.tree.spine_len() {
                break;
            }
            line_start.scan_space(indent);
            let mut close_line_start = line_start.clone();
            if !close_line_start.scan_space(4) {
                let close_ix = ix + close_line_start.bytes_scanned();
                if let Some(n) = scan_closing_metadata_block(&bytes[close_ix..], metadata_block_ch)
                {
                    ix = close_ix + n;
                    break;
                }
            }
            let remaining_space = line_start.remaining_space();
            ix += line_start.bytes_scanned();
            let next_ix = ix + scan_nextline(&bytes[ix..]);
            self.append_code_text(remaining_space, ix, next_ix);
            ix = next_ix;
        }

        self.pop(ix);

        // try to read trailing whitespace or it will register as a completely blank line
        ix + scan_blank_line(&bytes[ix..]).unwrap_or(0)
>>>>>>> 95968559
    }

    fn append_code_text(&mut self, remaining_space: usize, start: usize, end: usize) {
        if remaining_space > 0 {
            let cow_ix = self.allocs.allocate_cow("   "[..remaining_space].into());
            self.tree.append(Item {
                start,
                end: start,
                body: ItemBody::SynthesizeText(cow_ix),
            });
        }
        if self.text.as_bytes()[end - 2] == b'\r' {
            // Normalize CRLF to LF
            self.tree.append_text(start, end - 2);
            self.tree.append_text(end - 1, end);
        } else {
            self.tree.append_text(start, end);
        }
    }

    /// Appends a line of HTML to the tree.
    fn append_html_line(&mut self, remaining_space: usize, start: usize, end: usize) {
        if remaining_space > 0 {
            let cow_ix = self.allocs.allocate_cow("   "[..remaining_space].into());
            self.tree.append(Item {
                start,
                end: start,
                // TODO: maybe this should synthesize to html rather than text?
                body: ItemBody::SynthesizeText(cow_ix),
            });
        }
        if self.text.as_bytes()[end - 2] == b'\r' {
            // Normalize CRLF to LF
            self.tree.append(Item {
                start,
                end: end - 2,
                body: ItemBody::Html,
            });
            self.tree.append(Item {
                start: end - 1,
                end,
                body: ItemBody::Html,
            });
        } else {
            self.tree.append(Item {
                start,
                end,
                body: ItemBody::Html,
            });
        }
    }

    /// Pop a container, setting its end.
    fn pop(&mut self, ix: usize) {
        let cur_ix = self.tree.pop().unwrap();
        self.tree[cur_ix].item.end = ix;
        if let ItemBody::List(true, _, _) = self.tree[cur_ix].item.body {
            surgerize_tight_list(&mut self.tree, cur_ix);
        }
    }

    /// Close a list if it's open. Also set loose if last line was blank
    fn finish_list(&mut self, ix: usize) {
        if let Some(node_ix) = self.tree.peek_up() {
            if let ItemBody::List(_, _, _) = self.tree[node_ix].item.body {
                self.pop(ix);
            }
        }
        if self.last_line_blank {
            if let Some(node_ix) = self.tree.peek_grandparent() {
                if let ItemBody::List(ref mut is_tight, _, _) = self.tree[node_ix].item.body {
                    *is_tight = false;
                }
            }
            self.last_line_blank = false;
        }
    }

    /// Continue an existing list or start a new one if there's not an open
    /// list that matches.
    fn continue_list(&mut self, start: usize, ch: u8, index: u64) {
        if let Some(node_ix) = self.tree.peek_up() {
            if let ItemBody::List(ref mut is_tight, existing_ch, _) = self.tree[node_ix].item.body {
                if existing_ch == ch {
                    if self.last_line_blank {
                        *is_tight = false;
                        self.last_line_blank = false;
                    }
                    return;
                }
            }
            // TODO: this is not the best choice for end; maybe get end from last list item.
            self.finish_list(start);
        }
        self.tree.append(Item {
            start,
            end: 0, // will get set later
            body: ItemBody::List(true, ch, index),
        });
        self.tree.push();
        self.last_line_blank = false;
    }

    /// Parse a thematic break.
    ///
    /// Returns index of start of next line.
    fn parse_hrule(&mut self, hrule_size: usize, ix: usize) -> usize {
        self.tree.append(Item {
            start: ix,
            end: ix + hrule_size,
            body: ItemBody::Rule,
        });
        ix + hrule_size
    }

    /// Parse an ATX heading.
    ///
    /// Returns index of start of next line.
    fn parse_atx_heading(&mut self, start: usize, atx_level: HeadingLevel) -> usize {
        let mut ix = start;
        let heading_ix = self.tree.append(Item {
            start,
            end: 0,                    // set later
            body: ItemBody::default(), // set later
        });
        ix += atx_level as usize;
        // next char is space or eol (guaranteed by scan_atx_heading)
        let bytes = self.text.as_bytes();
        if let Some(eol_bytes) = scan_eol(&bytes[ix..]) {
            self.tree[heading_ix].item.end = ix + eol_bytes;
            self.tree[heading_ix].item.body = ItemBody::Heading(atx_level, None);
            return ix + eol_bytes;
        }
        // skip leading spaces
        let skip_spaces = scan_whitespace_no_nl(&bytes[ix..]);
        ix += skip_spaces;

        // now handle the header text
        let header_start = ix;
        let header_node_idx = self.tree.push(); // so that we can set the endpoint later

        // trim the trailing attribute block before parsing the entire line, if necessary
        let (end, content_end, attrs) = if self.options.contains(Options::ENABLE_HEADING_ATTRIBUTES)
        {
            // the start of the next line is the end of the header since the
            // header cannot have line breaks
            let header_end = header_start + scan_nextline(&bytes[header_start..]);
            let (content_end, attrs) =
                self.extract_and_parse_heading_attribute_block(header_start, header_end);
            self.parse_line(ix, Some(content_end), TableParseMode::Disabled);
            (header_end, content_end, attrs)
        } else {
            ix = self.parse_line(ix, None, TableParseMode::Disabled).0;
            (ix, ix, None)
        };
        self.tree[header_node_idx].item.end = end;

        // remove trailing matter from header text
        if let Some(cur_ix) = self.tree.cur() {
            // remove closing of the ATX heading
            let header_text = &bytes[header_start..content_end];
            let mut limit = header_text
                .iter()
                .rposition(|&b| !(b == b'\n' || b == b'\r' || b == b' '))
                .map_or(0, |i| i + 1);
            let closer = header_text[..limit]
                .iter()
                .rposition(|&b| b != b'#')
                .map_or(0, |i| i + 1);
            if closer == 0 {
                limit = closer;
            } else {
                let spaces = scan_rev_while(&header_text[..closer], |b| b == b' ');
                if spaces > 0 {
                    limit = closer - spaces;
                }
            }
            self.tree[cur_ix].item.end = limit + header_start;
        }

        self.tree.pop();
        self.tree[heading_ix].item.body = ItemBody::Heading(
            atx_level,
            attrs.map(|attrs| self.allocs.allocate_heading(attrs)),
        );
        end
    }

    /// Returns the number of bytes scanned on success.
    fn parse_footnote(&mut self, start: usize) -> Option<usize> {
        let bytes = &self.text.as_bytes()[start..];
        if !bytes.starts_with(b"[^") {
            return None;
        }
        let (mut i, label) = self.parse_refdef_label(start + 2)?;
        i += 2;
        if scan_ch(&bytes[i..], b':') == 0 {
            return None;
        }
        i += 1;
        self.finish_list(start);
        self.tree.append(Item {
            start,
            end: 0, // will get set later
            // TODO: check whether the label here is strictly necessary
            body: ItemBody::FootnoteDefinition(self.allocs.allocate_cow(label)),
        });
        self.tree.push();
        Some(i)
    }

    /// Tries to parse a reference label, which can be interrupted by new blocks.
    /// On success, returns the number of bytes of the label and the label itself.
    fn parse_refdef_label(&self, start: usize) -> Option<(usize, CowStr<'a>)> {
        scan_link_label_rest(&self.text[start..], &|bytes| {
            let mut line_start = LineStart::new(bytes);
            let current_container =
                scan_containers(&self.tree, &mut line_start) == self.tree.spine_len();
            let bytes_scanned = line_start.bytes_scanned();
            let suffix = &bytes[bytes_scanned..];
            if scan_paragraph_interrupt(suffix, current_container) {
                None
            } else {
                Some(bytes_scanned)
            }
        })
    }

    /// Returns number of bytes scanned, label and definition on success.
    fn parse_refdef_total(&mut self, start: usize) -> Option<(usize, LinkLabel<'a>, LinkDef<'a>)> {
        let bytes = &self.text.as_bytes()[start..];
        if scan_ch(bytes, b'[') == 0 {
            return None;
        }
        let (mut i, label) = self.parse_refdef_label(start + 1)?;
        i += 1;
        if scan_ch(&bytes[i..], b':') == 0 {
            return None;
        }
        i += 1;
        let (bytecount, link_def) = self.scan_refdef(start, start + i)?;
        Some((bytecount + i, UniCase::new(label), link_def))
    }

    /// Returns number of bytes and number of newlines
    fn scan_refdef_space(&self, bytes: &[u8], mut i: usize) -> Option<(usize, usize)> {
        let mut newlines = 0;
        loop {
            let whitespaces = scan_whitespace_no_nl(&bytes[i..]);
            i += whitespaces;
            if let Some(eol_bytes) = scan_eol(&bytes[i..]) {
                i += eol_bytes;
                newlines += 1;
                if newlines > 1 {
                    return None;
                }
            } else {
                break;
            }
            let mut line_start = LineStart::new(&bytes[i..]);
            if self.tree.spine_len() != scan_containers(&self.tree, &mut line_start) {
                return None;
            }
            i += line_start.bytes_scanned();
        }
        Some((i, newlines))
    }

    /// Returns # of bytes and definition.
    /// Assumes the label of the reference including colon has already been scanned.
    fn scan_refdef(&self, span_start: usize, start: usize) -> Option<(usize, LinkDef<'a>)> {
        let bytes = self.text.as_bytes();

        // whitespace between label and url (including up to one newline)
        let (mut i, _newlines) = self.scan_refdef_space(bytes, start)?;

        // scan link dest
        let (dest_length, dest) = scan_link_dest(self.text, i, 1)?;
        if dest_length == 0 {
            return None;
        }
        let dest = unescape(dest);
        i += dest_length;

        // no title
        let mut backup = (
            i - start,
            LinkDef {
                dest,
                title: None,
                span: span_start..i,
            },
        );

        // scan whitespace between dest and label
        let (mut i, newlines) =
            if let Some((new_i, mut newlines)) = self.scan_refdef_space(bytes, i) {
                if i == self.text.len() {
                    newlines += 1;
                }
                if new_i == i && newlines == 0 {
                    return None;
                }
                if newlines > 1 {
                    return Some(backup);
                };
                (new_i, newlines)
            } else {
                return Some(backup);
            };

        // scan title
        // if this fails but newline == 1, return also a refdef without title
        if let Some((title_length, title)) = scan_refdef_title(&self.text[i..]) {
            i += title_length;
            backup.1.span = span_start..i;
            backup.1.title = Some(unescape(title));
        } else if newlines > 0 {
            return Some(backup);
        } else {
            return None;
        };

        // scan EOL
        if let Some(bytes) = scan_blank_line(&bytes[i..]) {
            backup.0 = i + bytes - start;
            Some(backup)
        } else if newlines > 0 {
            Some(backup)
        } else {
            None
        }
    }

    /// Extracts and parses a heading attribute block if exists.
    ///
    /// Returns `(end_offset_of_heading_content, (id, classes))`.
    ///
    /// If `header_end` is less than or equal to `header_start`, the given
    /// input is considered as empty.
    fn extract_and_parse_heading_attribute_block(
        &mut self,
        header_start: usize,
        header_end: usize,
    ) -> (usize, Option<HeadingAttributes<'a>>) {
        if !self.options.contains(Options::ENABLE_HEADING_ATTRIBUTES) {
            return (header_end, None);
        }

        // extract the trailing attribute block
        let header_bytes = &self.text.as_bytes()[header_start..header_end];
        let (content_len, attr_block_range_rel) =
            extract_attribute_block_content_from_header_text(header_bytes);
        let content_end = header_start + content_len;
        let attrs = attr_block_range_rel.and_then(|r| {
            parse_inside_attribute_block(
                &self.text[(header_start + r.start)..(header_start + r.end)],
            )
        });
        (content_end, attrs)
    }
}

/// Scanning modes for `Parser`'s `parse_line` method.
#[derive(PartialEq, Eq, Copy, Clone)]
enum TableParseMode {
    /// Inside a paragraph, scanning for table headers.
    Scan,
    /// Inside a table.
    Active,
    /// Inside a paragraph, not scanning for table headers.
    Disabled,
}

/// Computes the number of header columns in a table line by computing the number of dividing pipes
/// that aren't followed or preceded by whitespace.
fn count_header_cols(
    bytes: &[u8],
    mut pipes: usize,
    mut start: usize,
    last_pipe_ix: usize,
) -> usize {
    // was first pipe preceded by whitespace? if so, subtract one
    start += scan_whitespace_no_nl(&bytes[start..]);
    if bytes[start] == b'|' {
        pipes -= 1;
    }

    // was last pipe followed by whitespace? if so, sub one
    if scan_blank_line(&bytes[(last_pipe_ix + 1)..]).is_some() {
        pipes
    } else {
        pipes + 1
    }
}

/// Checks whether we should break a paragraph on the given input.
fn scan_paragraph_interrupt(bytes: &[u8], current_container: bool) -> bool {
    scan_eol(bytes).is_some()
        || scan_hrule(bytes).is_ok()
        || scan_atx_heading(bytes).is_some()
        || scan_code_fence(bytes).is_some()
        || scan_blockquote_start(bytes).is_some()
        || scan_listitem(bytes).map_or(false, |(ix, delim, index, _)| {
            ! current_container ||
            // we don't allow interruption by either empty lists or
            // numbered lists starting at an index other than 1
            (delim == b'*' || delim == b'-' || delim == b'+' || index == 1)
                && !scan_empty_list(&bytes[ix..])
        })
        || bytes.starts_with(b"<")
            && (get_html_end_tag(&bytes[1..]).is_some() || starts_html_block_type_6(&bytes[1..]))
}

/// Assumes `text_bytes` is preceded by `<`.
fn get_html_end_tag(text_bytes: &[u8]) -> Option<&'static str> {
    static BEGIN_TAGS: &[&[u8]; 4] = &[b"pre", b"style", b"script", b"textarea"];
    static ST_BEGIN_TAGS: &[&[u8]; 3] = &[b"!--", b"?", b"![CDATA["];

    for (beg_tag, end_tag) in BEGIN_TAGS
        .iter()
        .zip(["</pre>", "</style>", "</script>", "</textarea>"].iter())
    {
        let tag_len = beg_tag.len();

        if text_bytes.len() < tag_len {
            // begin tags are increasing in size
            break;
        }

        if !text_bytes[..tag_len].eq_ignore_ascii_case(beg_tag) {
            continue;
        }

        // Must either be the end of the line...
        if text_bytes.len() == tag_len {
            return Some(end_tag);
        }

        // ...or be followed by whitespace, newline, or '>'.
        let s = text_bytes[tag_len];
        if is_ascii_whitespace(s) || s == b'>' {
            return Some(end_tag);
        }
    }

    for (beg_tag, end_tag) in ST_BEGIN_TAGS.iter().zip(["-->", "?>", "]]>"].iter()) {
        if text_bytes.starts_with(beg_tag) {
            return Some(end_tag);
        }
    }

    if text_bytes.len() > 1
        && text_bytes[0] == b'!'
        && text_bytes[1] >= b'A'
        && text_bytes[1] <= b'Z'
    {
        Some(">")
    } else {
        None
    }
}

// https://english.stackexchange.com/a/285573
fn surgerize_tight_list(tree: &mut Tree<Item>, list_ix: TreeIndex) {
    let mut list_item = tree[list_ix].child;
    while let Some(listitem_ix) = list_item {
        // first child is special, controls how we repoint list_item.child
        let list_item_firstborn = tree[listitem_ix].child;

        // Check that list item has children - this is not necessarily the case!
        if let Some(firstborn_ix) = list_item_firstborn {
            if let ItemBody::Paragraph = tree[firstborn_ix].item.body {
                tree[listitem_ix].child = tree[firstborn_ix].child;
            }

            let mut list_item_child = Some(firstborn_ix);
            let mut node_to_repoint = None;
            while let Some(child_ix) = list_item_child {
                // surgerize paragraphs
                let repoint_ix = if let ItemBody::Paragraph = tree[child_ix].item.body {
                    if let Some(child_firstborn) = tree[child_ix].child {
                        if let Some(repoint_ix) = node_to_repoint {
                            tree[repoint_ix].next = Some(child_firstborn);
                        }
                        let mut child_lastborn = child_firstborn;
                        while let Some(lastborn_next_ix) = tree[child_lastborn].next {
                            child_lastborn = lastborn_next_ix;
                        }
                        child_lastborn
                    } else {
                        child_ix
                    }
                } else {
                    child_ix
                };

                node_to_repoint = Some(repoint_ix);
                tree[repoint_ix].next = tree[child_ix].next;
                list_item_child = tree[child_ix].next;
            }
        }

        list_item = tree[listitem_ix].next;
    }
}

/// Determines whether the delimiter run starting at given index is
/// left-flanking, as defined by the commonmark spec (and isn't intraword
/// for _ delims).
/// suffix is &s[ix..], which is passed in as an optimization, since taking
/// a string subslice is O(n).
fn delim_run_can_open(s: &str, suffix: &str, run_len: usize, ix: usize) -> bool {
    let next_char = if let Some(c) = suffix.chars().nth(run_len) {
        c
    } else {
        return false;
    };
    if next_char.is_whitespace() {
        return false;
    }
    if ix == 0 {
        return true;
    }
    let delim = suffix.chars().next().unwrap();
    // `*` and `~~` can be intraword, `_` cannot
    if (delim == '*' || delim == '~') && !is_punctuation(next_char) {
        return true;
    }

    let prev_char = s[..ix].chars().last().unwrap();

    prev_char.is_whitespace()
        || is_punctuation(prev_char) && (delim != '\'' || ![']', ')'].contains(&prev_char))
}

/// Determines whether the delimiter run starting at given index is
/// right-flanking, as defined by the commonmark spec (and isn't intraword
/// for _ delims)
fn delim_run_can_close(s: &str, suffix: &str, run_len: usize, ix: usize) -> bool {
    if ix == 0 {
        return false;
    }
    let prev_char = s[..ix].chars().last().unwrap();
    if prev_char.is_whitespace() {
        return false;
    }
    let next_char = if let Some(c) = suffix.chars().nth(run_len) {
        c
    } else {
        return true;
    };
    let delim = suffix.chars().next().unwrap();
    // `*` and `~~` can be intraword, `_` cannot
    if (delim == '*' || delim == '~') && !is_punctuation(prev_char) {
        return true;
    }

    next_char.is_whitespace() || is_punctuation(next_char)
}

fn create_lut(options: &Options) -> LookupTable {
    #[cfg(all(target_arch = "x86_64", feature = "simd"))]
    {
        LookupTable {
            simd: simd::compute_lookup(options),
            scalar: special_bytes(options),
        }
    }
    #[cfg(not(all(target_arch = "x86_64", feature = "simd")))]
    {
        special_bytes(options)
    }
}

fn special_bytes(options: &Options) -> [bool; 256] {
    let mut bytes = [false; 256];
    let standard_bytes = [
        b'\n', b'\r', b'*', b'_', b'&', b'\\', b'[', b']', b'<', b'!', b'`',
    ];

    for &byte in &standard_bytes {
        bytes[byte as usize] = true;
    }
    if options.contains(Options::ENABLE_TABLES) {
        bytes[b'|' as usize] = true;
    }
    if options.contains(Options::ENABLE_STRIKETHROUGH) {
        bytes[b'~' as usize] = true;
    }
    if options.contains(Options::ENABLE_SMART_PUNCTUATION) {
        for &byte in &[b'.', b'-', b'"', b'\''] {
            bytes[byte as usize] = true;
        }
    }
    if options.contains(Options::ENABLE_MATH) {
        bytes[b'$' as usize] = true;
    }

    bytes
}

enum LoopInstruction<T> {
    /// Continue looking for more special bytes, but skip next few bytes.
    ContinueAndSkip(usize),
    /// Break looping immediately, returning with the given index and value.
    BreakAtWith(usize, T),
}

#[cfg(all(target_arch = "x86_64", feature = "simd"))]
struct LookupTable {
    simd: [u8; 16],
    scalar: [bool; 256],
}

#[cfg(not(all(target_arch = "x86_64", feature = "simd")))]
type LookupTable = [bool; 256];

/// This function walks the byte slices from the given index and
/// calls the callback function on all bytes (and their indices) that are in the following set:
/// `` ` ``, `\`, `&`, `*`, `_`, `~`, `!`, `<`, `[`, `]`, `|`, `\r`, `\n`
/// It is guaranteed not call the callback on other bytes.
/// Whenever `callback(ix, byte)` returns a `ContinueAndSkip(n)` value, the callback
/// will not be called with an index that is less than `ix + n + 1`.
/// When the callback returns a `BreakAtWith(end_ix, opt+val)`, no more callbacks will be
/// called and the function returns immediately with the return value `(end_ix, opt_val)`.
/// If `BreakAtWith(..)` is never returned, this function will return the first
/// index that is outside the byteslice bound and a `None` value.
fn iterate_special_bytes<F, T>(
    lut: &LookupTable,
    bytes: &[u8],
    ix: usize,
    callback: F,
) -> (usize, Option<T>)
where
    F: FnMut(usize, u8) -> LoopInstruction<Option<T>>,
{
    #[cfg(all(target_arch = "x86_64", feature = "simd"))]
    {
        simd::iterate_special_bytes(lut, bytes, ix, callback)
    }
    #[cfg(not(all(target_arch = "x86_64", feature = "simd")))]
    {
        scalar_iterate_special_bytes(lut, bytes, ix, callback)
    }
}

fn scalar_iterate_special_bytes<F, T>(
    lut: &[bool; 256],
    bytes: &[u8],
    mut ix: usize,
    mut callback: F,
) -> (usize, Option<T>)
where
    F: FnMut(usize, u8) -> LoopInstruction<Option<T>>,
{
    while ix < bytes.len() {
        let b = bytes[ix];
        if lut[b as usize] {
            match callback(ix, b) {
                LoopInstruction::ContinueAndSkip(skip) => {
                    ix += skip;
                }
                LoopInstruction::BreakAtWith(ix, val) => {
                    return (ix, val);
                }
            }
        }
        ix += 1;
    }

    (ix, None)
}

/// Split the usual heading content range and the content inside the trailing attribute block.
///
/// Returns `(leading_content_len, Option<trailing_attr_block_range>)`.
///
/// Note that `trailing_attr_block_range` will be empty range when the block
/// is `{}`, since the range is content inside the wrapping `{` and `}`.
///
/// The closing `}` of an attribute block can have trailing whitespaces.
/// They are automatically trimmed when the attribute block is being searched.
///
/// However, this method does not trim the trailing whitespaces of heading content.
/// It is callers' responsibility to trim them if necessary.
fn extract_attribute_block_content_from_header_text(
    heading: &[u8],
) -> (usize, Option<Range<usize>>) {
    let heading_len = heading.len();
    let mut ix = heading_len;
    ix -= scan_rev_while(heading, |b| {
        b == b'\n' || b == b'\r' || b == b' ' || b == b'\t'
    });
    if ix == 0 {
        return (heading_len, None);
    }

    let attr_block_close = ix - 1;
    if heading.get(attr_block_close) != Some(&b'}') {
        // The last character is not `}`. No attribute blocks found.
        return (heading_len, None);
    }
    // move cursor before the closing right brace (`}`)
    ix -= 1;

    ix -= scan_rev_while(&heading[..ix], |b| {
        // Characters to be excluded:
        //  * `{` and `}`: special characters to open and close an attribute block.
        //  * `\\`: a special character to escape many characters and disable some syntaxes.
        //      + Handling of this escape character differs among markdown processors.
        //      + Escaped characters will be separate text node from neighbors, so
        //        it is not easy to handle unescaped string and trim the trailing block.
        //  * `<` and `>`: special characters to start and end HTML tag.
        //      + No known processors converts `{#<i>foo</i>}` into
        //        `id="&lt;i&gt;foo&lt;/&gt;"` as of this writing, so hopefully
        //        this restriction won't cause compatibility issues.
        //  * `\n` and `\r`: a newline character.
        //      + Setext heading can have multiple lines. However it is hard to support
        //        attribute blocks that have newline inside, since the parsing proceeds line by
        //        line and lines will be separate nodes even they are logically a single text.
        !matches!(b, b'{' | b'}' | b'<' | b'>' | b'\\' | b'\n' | b'\r')
    });
    if ix == 0 {
        // `{` is not found. No attribute blocks available.
        return (heading_len, None);
    }
    let attr_block_open = ix - 1;
    if heading[attr_block_open] != b'{' {
        // `{` is not found. No attribute blocks available.
        return (heading_len, None);
    }

    (attr_block_open, Some(ix..attr_block_close))
}

/// Parses an attribute block content, such as `.class1 #id .class2`.
///
/// Returns `(id, classes)`.
///
/// It is callers' responsibility to find opening and closing characters of the attribute
/// block. Usually [`extract_attribute_block_content_from_header_text`] function does it for you.
///
/// Note that this parsing requires explicit whitespace separators between
/// attributes. This is intentional design with the reasons below:
///
/// * to keep conversion simple and easy to understand for any possible input,
/// * to avoid adding less obvious conversion rule that can reduce compatibility
///   with other implementations more, and
/// * to follow the major design of implementations with the support for the
///   attribute blocks extension (as of this writing).
///
/// See also: [`Options::ENABLE_HEADING_ATTRIBUTES`].
///
/// [`Options::ENABLE_HEADING_ATTRIBUTES`]: `crate::Options::ENABLE_HEADING_ATTRIBUTES`
fn parse_inside_attribute_block(inside_attr_block: &str) -> Option<HeadingAttributes> {
    let mut id = None;
    let mut classes = Vec::new();
    let mut attrs = Vec::new();

    for attr in inside_attr_block.split_ascii_whitespace() {
        // iterator returned by `str::split_ascii_whitespace` never emits empty
        // strings, so taking first byte won't panic.
        if attr.len() > 1 {
            let first_byte = attr.as_bytes()[0];
            if first_byte == b'#' {
                id = Some(&attr[1..]);
            } else if first_byte == b'.' {
                classes.push(&attr[1..]);
            } else {
                let split = attr.split_once('=');
                if let Some((key, value)) = split {
                    attrs.push((key, Some(value)));
                } else {
                    attrs.push((attr, None));
                }
            }
        }
    }

    Some(HeadingAttributes { id, classes, attrs })
}

#[cfg(all(target_arch = "x86_64", feature = "simd"))]
mod simd {
    //! SIMD byte scanning logic.
    //!
    //! This module provides functions that allow walking through byteslices, calling
    //! provided callback functions on special bytes and their indices using SIMD.
    //! The byteset is defined in `compute_lookup`.
    //!
    //! The idea is to load in a chunk of 16 bytes and perform a lookup into a set of
    //! bytes on all the bytes in this chunk simultaneously. We produce a 16 bit bitmask
    //! from this and call the callback on every index corresponding to a 1 in this mask
    //! before moving on to the next chunk. This allows us to move quickly when there
    //! are no or few matches.
    //!
    //! The table lookup is inspired by this [great overview]. However, since all of the
    //! bytes we're interested in are ASCII, we don't quite need the full generality of
    //! the universal algorithm and are hence able to skip a few instructions.
    //!
    //! [great overview]: http://0x80.pl/articles/simd-byte-lookup.html

    use super::{LookupTable, LoopInstruction};
    use crate::Options;
    use core::arch::x86_64::*;

    const VECTOR_SIZE: usize = std::mem::size_of::<__m128i>();

    /// Generates a lookup table containing the bitmaps for our
    /// special marker bytes. This is effectively a 128 element 2d bitvector,
    /// that can be indexed by a four bit row index (the lower nibble)
    /// and a three bit column index (upper nibble).
    pub(super) fn compute_lookup(options: &Options) -> [u8; 16] {
        let mut lookup = [0u8; 16];
        let standard_bytes = [
            b'\n', b'\r', b'*', b'_', b'&', b'\\', b'[', b']', b'<', b'!', b'`',
        ];

        for &byte in &standard_bytes {
            add_lookup_byte(&mut lookup, byte);
        }
        if options.contains(Options::ENABLE_TABLES) {
            add_lookup_byte(&mut lookup, b'|');
        }
        if options.contains(Options::ENABLE_STRIKETHROUGH) {
            add_lookup_byte(&mut lookup, b'~');
        }
        if options.contains(Options::ENABLE_SMART_PUNCTUATION) {
            for &byte in &[b'.', b'-', b'"', b'\''] {
                add_lookup_byte(&mut lookup, byte);
            }
        }
        if options.contains(Options::ENABLE_MATH) {
            add_lookup_byte(&mut lookup, b'$');
        }

        lookup
    }

    fn add_lookup_byte(lookup: &mut [u8; 16], byte: u8) {
        lookup[(byte & 0x0f) as usize] |= 1 << (byte >> 4);
    }

    /// Computes a bit mask for the given byteslice starting from the given index,
    /// where the 16 least significant bits indicate (by value of 1) whether or not
    /// there is a special character at that byte position. The least significant bit
    /// corresponds to `bytes[ix]` and the most significant bit corresponds to
    /// `bytes[ix + 15]`.
    /// It is only safe to call this function when `bytes.len() >= ix + VECTOR_SIZE`.
    #[target_feature(enable = "ssse3")]
    #[inline]
    unsafe fn compute_mask(lut: &[u8; 16], bytes: &[u8], ix: usize) -> i32 {
        debug_assert!(bytes.len() >= ix + VECTOR_SIZE);

        let bitmap = _mm_loadu_si128(lut.as_ptr() as *const __m128i);
        // Small lookup table to compute single bit bitshifts
        // for 16 bytes at once.
        let bitmask_lookup =
            _mm_setr_epi8(1, 2, 4, 8, 16, 32, 64, -128, -1, -1, -1, -1, -1, -1, -1, -1);

        // Load input from memory.
        let raw_ptr = bytes.as_ptr().add(ix) as *const __m128i;
        let input = _mm_loadu_si128(raw_ptr);
        // Compute the bitmap using the bottom nibble as an index
        // into the lookup table. Note that non-ascii bytes will have
        // their most significant bit set and will map to lookup[0].
        let bitset = _mm_shuffle_epi8(bitmap, input);
        // Compute the high nibbles of the input using a 16-bit rightshift of four
        // and a mask to prevent most-significant bit issues.
        let higher_nibbles = _mm_and_si128(_mm_srli_epi16(input, 4), _mm_set1_epi8(0x0f));
        // Create a bitmask for the bitmap by perform a left shift of the value
        // of the higher nibble. Bytes with their most significant set are mapped
        // to -1 (all ones).
        let bitmask = _mm_shuffle_epi8(bitmask_lookup, higher_nibbles);
        // Test the bit of the bitmap by AND'ing the bitmap and the mask together.
        let tmp = _mm_and_si128(bitset, bitmask);
        // Check whether the result was not null. NEQ is not a SIMD intrinsic,
        // but comparing to the bitmask is logically equivalent. This also prevents us
        // from matching any non-ASCII bytes since none of the bitmaps were all ones
        // (-1).
        let result = _mm_cmpeq_epi8(tmp, bitmask);

        // Return the resulting bitmask.
        _mm_movemask_epi8(result)
    }

    /// Calls callback on byte indices and their value.
    /// Breaks when callback returns LoopInstruction::BreakAtWith(ix, val). And skips the
    /// number of bytes in callback return value otherwise.
    /// Returns the final index and a possible break value.
    pub(super) fn iterate_special_bytes<F, T>(
        lut: &LookupTable,
        bytes: &[u8],
        ix: usize,
        callback: F,
    ) -> (usize, Option<T>)
    where
        F: FnMut(usize, u8) -> LoopInstruction<Option<T>>,
    {
        if is_x86_feature_detected!("ssse3") && bytes.len() >= VECTOR_SIZE {
            unsafe { simd_iterate_special_bytes(&lut.simd, bytes, ix, callback) }
        } else {
            super::scalar_iterate_special_bytes(&lut.scalar, bytes, ix, callback)
        }
    }

    /// Calls the callback function for every 1 in the given bitmask with
    /// the index `offset + ix`, where `ix` is the position of the 1 in the mask.
    /// Returns `Ok(ix)` to continue from index `ix`, `Err((end_ix, opt_val)` to break with
    /// final index `end_ix` and optional value `opt_val`.
    unsafe fn process_mask<F, T>(
        mut mask: i32,
        bytes: &[u8],
        mut offset: usize,
        callback: &mut F,
    ) -> Result<usize, (usize, Option<T>)>
    where
        F: FnMut(usize, u8) -> LoopInstruction<Option<T>>,
    {
        while mask != 0 {
            let mask_ix = mask.trailing_zeros() as usize;
            offset += mask_ix;
            match callback(offset, *bytes.get_unchecked(offset)) {
                LoopInstruction::ContinueAndSkip(skip) => {
                    offset += skip + 1;
                    mask >>= skip + 1 + mask_ix;
                }
                LoopInstruction::BreakAtWith(ix, val) => return Err((ix, val)),
            }
        }
        Ok(offset)
    }

    #[target_feature(enable = "ssse3")]
    /// Important: only call this function when `bytes.len() >= 16`. Doing
    /// so otherwise may exhibit undefined behaviour.
    unsafe fn simd_iterate_special_bytes<F, T>(
        lut: &[u8; 16],
        bytes: &[u8],
        mut ix: usize,
        mut callback: F,
    ) -> (usize, Option<T>)
    where
        F: FnMut(usize, u8) -> LoopInstruction<Option<T>>,
    {
        debug_assert!(bytes.len() >= VECTOR_SIZE);
        let upperbound = bytes.len() - VECTOR_SIZE;

        while ix < upperbound {
            let mask = compute_mask(lut, bytes, ix);
            let block_start = ix;
            ix = match process_mask(mask, bytes, ix, &mut callback) {
                Ok(ix) => std::cmp::max(ix, VECTOR_SIZE + block_start),
                Err((end_ix, val)) => return (end_ix, val),
            };
        }

        if bytes.len() > ix {
            // shift off the bytes at start we have already scanned
            let mask = compute_mask(lut, bytes, upperbound) >> ix - upperbound;
            if let Err((end_ix, val)) = process_mask(mask, bytes, ix, &mut callback) {
                return (end_ix, val);
            }
        }

        (bytes.len(), None)
    }

    #[cfg(test)]
    mod simd_test {
        use super::super::create_lut;
        use super::{iterate_special_bytes, LoopInstruction};
        use crate::Options;

        fn check_expected_indices(bytes: &[u8], expected: &[usize], skip: usize) {
            let mut opts = Options::empty();
            opts.insert(Options::ENABLE_TABLES);
            opts.insert(Options::ENABLE_FOOTNOTES);
            opts.insert(Options::ENABLE_STRIKETHROUGH);
            opts.insert(Options::ENABLE_TASKLISTS);

            let lut = create_lut(&opts);
            let mut indices = vec![];

            iterate_special_bytes::<_, i32>(&lut, bytes, 0, |ix, _byte_ty| {
                indices.push(ix);
                LoopInstruction::ContinueAndSkip(skip)
            });

            assert_eq!(&indices[..], expected);
        }

        #[test]
        fn simple_no_match() {
            check_expected_indices("abcdef0123456789".as_bytes(), &[], 0);
        }

        #[test]
        fn simple_match() {
            check_expected_indices("*bcd&f0123456789".as_bytes(), &[0, 4], 0);
        }

        #[test]
        fn single_open_fish() {
            check_expected_indices("<".as_bytes(), &[0], 0);
        }

        #[test]
        fn long_match() {
            check_expected_indices("0123456789abcde~*bcd&f0".as_bytes(), &[15, 16, 20], 0);
        }

        #[test]
        fn border_skip() {
            check_expected_indices("0123456789abcde~~~~d&f0".as_bytes(), &[15, 20], 3);
        }

        #[test]
        fn exhaustive_search() {
            let chars = [
                b'\n', b'\r', b'*', b'_', b'~', b'|', b'&', b'\\', b'[', b']', b'<', b'!', b'`',
            ];

            for &c in &chars {
                for i in 0u8..=255 {
                    if !chars.contains(&i) {
                        // full match
                        let mut buf = [i; 18];
                        buf[3] = c;
                        buf[6] = c;

                        check_expected_indices(&buf[..], &[3, 6], 0);
                    }
                }
            }
        }
    }
}<|MERGE_RESOLUTION|>--- conflicted
+++ resolved
@@ -213,15 +213,12 @@
             return self.parse_fenced_code_block(ix, indent, fence_ch, n);
         }
 
-<<<<<<< HEAD
         if self.options.contains(Options::ENABLE_MATH) {
             if let Some(len) = scan_math_block(&bytes[ix..]) {
                 return self.parse_math_block(ix, len);
             }
         }
 
-=======
->>>>>>> 95968559
         self.parse_paragraph(ix)
     }
 
@@ -942,7 +939,6 @@
         ix + scan_blank_line(&bytes[ix..]).unwrap_or(0)
     }
 
-<<<<<<< HEAD
     fn parse_math_block(&mut self, start_ix: usize, length: usize) -> usize {
         let end_ix = start_ix + length;
         let text = &self.text[start_ix + 2..end_ix - 2];
@@ -953,7 +949,8 @@
             body: ItemBody::Math(MathDisplay::Block, cow_ix),
         });
         end_ix
-=======
+    }
+
     fn parse_metadata_block(
         &mut self,
         start_ix: usize,
@@ -1001,7 +998,6 @@
 
         // try to read trailing whitespace or it will register as a completely blank line
         ix + scan_blank_line(&bytes[ix..]).unwrap_or(0)
->>>>>>> 95968559
     }
 
     fn append_code_text(&mut self, remaining_space: usize, start: usize, end: usize) {
