--- conflicted
+++ resolved
@@ -69,11 +69,8 @@
         "enable-heading-attributes",
         "enable heading attributes",
     );
-<<<<<<< HEAD
-    opts.optflag("M", "enable-math", "enable mathematical expressions");
-=======
     opts.optflag("M", "enable-metadata-blocks", "enable metadata blocks");
->>>>>>> 95968559
+    opts.optflag("m", "enable-math", "enable mathematical expressions");
 
     let matches = match opts.parse(&args[1..]) {
         Ok(m) => m,
@@ -105,14 +102,12 @@
     if matches.opt_present("enable-heading-attributes") {
         opts.insert(Options::ENABLE_HEADING_ATTRIBUTES);
     }
-<<<<<<< HEAD
-    if matches.opt_present("enable-math") {
-        opts.insert(Options::ENABLE_MATH);
-=======
     if matches.opt_present("enable-metadata-blocks") {
         opts.insert(Options::ENABLE_YAML_STYLE_METADATA_BLOCKS);
         opts.insert(Options::ENABLE_PLUSES_DELIMITED_METADATA_BLOCKS);
->>>>>>> 95968559
+    }
+    if matches.opt_present("enable-math") {
+        opts.insert(Options::ENABLE_MATH);
     }
 
     let mut input = String::new();
