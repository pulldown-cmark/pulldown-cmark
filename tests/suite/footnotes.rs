--- conflicted
+++ resolved
@@ -548,7 +548,6 @@
 
 #[test]
 fn footnotes_test_21() {
-<<<<<<< HEAD
     let original = r##"[^foo\
 bar]: not a footnote definition
 
@@ -597,7 +596,13 @@
 "##;
     let expected = r##"<p><a href="https://rust-lang.org">^foo
 </a></p>
-=======
+"##;
+
+    test_markdown_html(original, expected, false, false, false);
+}
+
+#[test]
+fn footnotes_test_23() {
     let original = r##"footnote [^baz]
 footnote [^quux]
 
@@ -612,7 +617,6 @@
 <div class="footnote-definition" id="baz"><sup class="footnote-definition-label">1</sup>
 <p>x</p>
 </div>
->>>>>>> 86471f89
 "##;
 
     test_markdown_html(original, expected, false, false, false);
