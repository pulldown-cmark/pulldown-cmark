// Copyright 2015 Google Inc. All rights reserved.
//
// Permission is hereby granted, free of charge, to any person obtaining a copy
// of this software and associated documentation files (the "Software"), to deal
// in the Software without restriction, including without limitation the rights
// to use, copy, modify, merge, publish, distribute, sublicense, and/or sell
// copies of the Software, and to permit persons to whom the Software is
// furnished to do so, subject to the following conditions:
//
// The above copyright notice and this permission notice shall be included in
// all copies or substantial portions of the Software.
//
// THE SOFTWARE IS PROVIDED "AS IS", WITHOUT WARRANTY OF ANY KIND, EXPRESS OR
// IMPLIED, INCLUDING BUT NOT LIMITED TO THE WARRANTIES OF MERCHANTABILITY,
// FITNESS FOR A PARTICULAR PURPOSE AND NONINFRINGEMENT. IN NO EVENT SHALL THE
// AUTHORS OR COPYRIGHT HOLDERS BE LIABLE FOR ANY CLAIM, DAMAGES OR OTHER
// LIABILITY, WHETHER IN AN ACTION OF CONTRACT, TORT OR OTHERWISE, ARISING FROM,
// OUT OF OR IN CONNECTION WITH THE SOFTWARE OR THE USE OR OTHER DEALINGS IN
// THE SOFTWARE.

//! HTML renderer that takes an iterator of events as input.

use std::collections::HashMap;
use std::io::{self, Write};

use crate::escape::{escape_href, escape_html, StrWrite, WriteWrapper};
use crate::strings::CowStr;
use crate::Event::*;
use crate::{Alignment, CodeBlockKind, Event, LinkType, MathMode, Tag, TagEnd};

enum TableState {
    Head,
    Body,
}

struct HtmlWriter<'a, I, W> {
    /// Iterator supplying events.
    iter: I,

    /// Writer to write to.
    writer: W,

    /// Whether or not the last write wrote a newline.
    end_newline: bool,

    /// Whether if inside a metadata block (text should not be written)
    in_non_writing_block: bool,

    table_state: TableState,
    table_alignments: Vec<Alignment>,
    table_cell_index: usize,
    numbers: HashMap<CowStr<'a>, usize>,
}

impl<'a, I, W> HtmlWriter<'a, I, W>
where
    I: Iterator<Item = Event<'a>>,
    W: StrWrite,
{
    fn new(iter: I, writer: W) -> Self {
        Self {
            iter,
            writer,
            end_newline: true,
            in_non_writing_block: false,
            table_state: TableState::Head,
            table_alignments: vec![],
            table_cell_index: 0,
            numbers: HashMap::new(),
        }
    }

    /// Writes a new line.
    fn write_newline(&mut self) -> io::Result<()> {
        self.end_newline = true;
        self.writer.write_str("\n")
    }

    /// Writes a buffer, and tracks whether or not a newline was written.
    #[inline]
    fn write(&mut self, s: &str) -> io::Result<()> {
        self.writer.write_str(s)?;

        if !s.is_empty() {
            self.end_newline = s.ends_with('\n');
        }
        Ok(())
    }

    fn run(mut self) -> io::Result<()> {
        while let Some(event) = self.iter.next() {
            match event {
                Start(tag) => {
                    self.start_tag(tag)?;
                }
                End(tag) => {
                    self.end_tag(tag)?;
                }
                Text(text) => {
                    if !self.in_non_writing_block {
                        escape_html(&mut self.writer, &text)?;
                        self.end_newline = text.ends_with('\n');
                    }
                }
                Code(text) => {
                    self.write("<code>")?;
                    escape_html(&mut self.writer, &text)?;
                    self.write("</code>")?;
                }
                Html(html) | InlineHtml(html) => {
                    self.write(&html)?;
                }
                SoftBreak => {
                    self.write_newline()?;
                }
                HardBreak => {
                    self.write("<br />\n")?;
                }
                Rule => {
                    if self.end_newline {
                        self.write("<hr />\n")?;
                    } else {
                        self.write("\n<hr />\n")?;
                    }
                }
                FootnoteReference(name) => {
                    let len = self.numbers.len() + 1;
                    self.write("<sup class=\"footnote-reference\"><a href=\"#")?;
                    escape_html(&mut self.writer, &name)?;
                    self.write("\">")?;
                    let number = *self.numbers.entry(name).or_insert(len);
                    write!(&mut self.writer, "{}", number)?;
                    self.write("</a></sup>")?;
                }
                TaskListMarker(true) => {
                    self.write("<input disabled=\"\" type=\"checkbox\" checked=\"\"/>\n")?;
                }
                TaskListMarker(false) => {
                    self.write("<input disabled=\"\" type=\"checkbox\"/>\n")?;
                }
                Math(MathMode::Inline, text) => {
                    self.write("<span class=\"math inline\">")?;
                    escape_html(&mut self.writer, &text)?;
                    self.write("</span>")?;
                }
                Math(MathMode::Display, text) => {
                    self.write("<span class=\"math display\">")?;
                    escape_html(&mut self.writer, &text)?;
                    self.write("</span>")?;
                }
            }
        }
        Ok(())
    }

    /// Writes the start of an HTML tag.
    fn start_tag(&mut self, tag: Tag<'a>) -> io::Result<()> {
        match tag {
            Tag::HtmlBlock => Ok(()),
            Tag::Paragraph => {
                if self.end_newline {
                    self.write("<p>")
                } else {
                    self.write("\n<p>")
                }
            }
            Tag::Heading {
                level,
                id,
                classes,
                attrs,
            } => {
                if self.end_newline {
                    self.end_newline = false;
                    self.write("<")?;
                } else {
                    self.write("\n<")?;
                }
                write!(&mut self.writer, "{}", level)?;
                if let Some(id) = id {
                    self.write(" id=\"")?;
                    escape_html(&mut self.writer, &id)?;
                    self.write("\"")?;
                }
                let mut classes = classes.iter();
                if let Some(class) = classes.next() {
                    self.write(" class=\"")?;
                    escape_html(&mut self.writer, class)?;
                    for class in classes {
                        self.write(" ")?;
                        escape_html(&mut self.writer, class)?;
                    }
                    self.write("\"")?;
                }
                for (attr, value) in attrs {
                    self.write(" ")?;
                    escape_html(&mut self.writer, &attr)?;
                    if let Some(val) = value {
                        self.write("=\"")?;
                        escape_html(&mut self.writer, &val)?;
                        self.write("\"")?;
                    } else {
                        self.write("=\"\"")?;
                    }
                }
                self.write(">")
            }
            Tag::Table(alignments) => {
                self.table_alignments = alignments;
                self.write("<table>")
            }
            Tag::TableHead => {
                self.table_state = TableState::Head;
                self.table_cell_index = 0;
                self.write("<thead><tr>")
            }
            Tag::TableRow => {
                self.table_cell_index = 0;
                self.write("<tr>")
            }
            Tag::TableCell => {
                match self.table_state {
                    TableState::Head => {
                        self.write("<th")?;
                    }
                    TableState::Body => {
                        self.write("<td")?;
                    }
                }
                match self.table_alignments.get(self.table_cell_index) {
                    Some(&Alignment::Left) => self.write(" style=\"text-align: left\">"),
                    Some(&Alignment::Center) => self.write(" style=\"text-align: center\">"),
                    Some(&Alignment::Right) => self.write(" style=\"text-align: right\">"),
                    _ => self.write(">"),
                }
            }
            Tag::BlockQuote => {
                if self.end_newline {
                    self.write("<blockquote>\n")
                } else {
                    self.write("\n<blockquote>\n")
                }
            }
            Tag::CodeBlock(info) => {
                if !self.end_newline {
                    self.write_newline()?;
                }
                match info {
                    CodeBlockKind::Fenced(info) => {
                        let lang = info.split(' ').next().unwrap();
                        if lang.is_empty() {
                            self.write("<pre><code>")
                        } else {
                            self.write("<pre><code class=\"language-")?;
                            escape_html(&mut self.writer, lang)?;
                            self.write("\">")
                        }
                    }
                    CodeBlockKind::Indented => self.write("<pre><code>"),
                }
            }
            Tag::List(Some(1)) => {
                if self.end_newline {
                    self.write("<ol>\n")
                } else {
                    self.write("\n<ol>\n")
                }
            }
            Tag::List(Some(start)) => {
                if self.end_newline {
                    self.write("<ol start=\"")?;
                } else {
                    self.write("\n<ol start=\"")?;
                }
                write!(&mut self.writer, "{}", start)?;
                self.write("\">\n")
            }
            Tag::List(None) => {
                if self.end_newline {
                    self.write("<ul>\n")
                } else {
                    self.write("\n<ul>\n")
                }
            }
            Tag::Item => {
                if self.end_newline {
                    self.write("<li>")
                } else {
                    self.write("\n<li>")
                }
            }
            Tag::Emphasis => self.write("<em>"),
            Tag::Strong => self.write("<strong>"),
            Tag::Strikethrough => self.write("<del>"),
            Tag::Link {
                link_type: LinkType::Email,
                dest_url,
                title,
                id: _,
            } => {
                self.write("<a href=\"mailto:")?;
                escape_href(&mut self.writer, &dest_url)?;
                if !title.is_empty() {
                    self.write("\" title=\"")?;
                    escape_html(&mut self.writer, &title)?;
                }
                self.write("\">")
            }
            Tag::Link {
                link_type: _,
                dest_url,
                title,
                id: _,
            } => {
                self.write("<a href=\"")?;
                escape_href(&mut self.writer, &dest_url)?;
                if !title.is_empty() {
                    self.write("\" title=\"")?;
                    escape_html(&mut self.writer, &title)?;
                }
                self.write("\">")
            }
            Tag::Image {
                link_type: _,
                dest_url,
                title,
                id: _,
            } => {
                self.write("<img src=\"")?;
                escape_href(&mut self.writer, &dest_url)?;
                self.write("\" alt=\"")?;
                self.raw_text()?;
                if !title.is_empty() {
                    self.write("\" title=\"")?;
                    escape_html(&mut self.writer, &title)?;
                }
                self.write("\" />")
            }
            Tag::FootnoteDefinition(name) => {
                if self.end_newline {
                    self.write("<div class=\"footnote-definition\" id=\"")?;
                } else {
                    self.write("\n<div class=\"footnote-definition\" id=\"")?;
                }
                escape_html(&mut self.writer, &*name)?;
                self.write("\"><sup class=\"footnote-definition-label\">")?;
                let len = self.numbers.len() + 1;
                let number = *self.numbers.entry(name).or_insert(len);
                write!(&mut self.writer, "{}", number)?;
                self.write("</sup>")
            }
            Tag::MetadataBlock(_) => {
                self.in_non_writing_block = true;
                Ok(())
            }
        }
    }

    fn end_tag(&mut self, tag: TagEnd) -> io::Result<()> {
        match tag {
            TagEnd::HtmlBlock => {}
            TagEnd::Paragraph => {
                self.write("</p>\n")?;
            }
            TagEnd::Heading(level) => {
                self.write("</")?;
                write!(&mut self.writer, "{}", level)?;
                self.write(">\n")?;
            }
            TagEnd::Table => {
                self.write("</tbody></table>\n")?;
            }
            TagEnd::TableHead => {
                self.write("</tr></thead><tbody>\n")?;
                self.table_state = TableState::Body;
            }
            TagEnd::TableRow => {
                self.write("</tr>\n")?;
            }
            TagEnd::TableCell => {
                match self.table_state {
                    TableState::Head => {
                        self.write("</th>")?;
                    }
                    TableState::Body => {
                        self.write("</td>")?;
                    }
                }
                self.table_cell_index += 1;
            }
            TagEnd::BlockQuote => {
                self.write("</blockquote>\n")?;
            }
            TagEnd::CodeBlock => {
                self.write("</code></pre>\n")?;
            }
            TagEnd::List(true) => {
                self.write("</ol>\n")?;
            }
            TagEnd::List(false) => {
                self.write("</ul>\n")?;
            }
            TagEnd::Item => {
                self.write("</li>\n")?;
            }
            TagEnd::Emphasis => {
                self.write("</em>")?;
            }
            TagEnd::Strong => {
                self.write("</strong>")?;
            }
            TagEnd::Strikethrough => {
                self.write("</del>")?;
            }
            TagEnd::Link => {
                self.write("</a>")?;
            }
            TagEnd::Image => (), // shouldn't happen, handled in start
            TagEnd::FootnoteDefinition => {
                self.write("</div>\n")?;
            }
            TagEnd::MetadataBlock(_) => {
                self.in_non_writing_block = false;
            }
        }
        Ok(())
    }

    // run raw text, consuming end tag
    fn raw_text(&mut self) -> io::Result<()> {
        let mut nest = 0;
        while let Some(event) = self.iter.next() {
            match event {
                Start(_) => nest += 1,
                End(_) => {
                    if nest == 0 {
                        break;
                    }
                    nest -= 1;
                }
<<<<<<< HEAD
                Html(text) | Code(text) | Text(text) | Math(_, text) => {
=======
                Html(_) => {}
                InlineHtml(text) | Code(text) | Text(text) => {
>>>>>>> 546aed93
                    escape_html(&mut self.writer, &text)?;
                    self.end_newline = text.ends_with('\n');
                }
                SoftBreak | HardBreak | Rule => {
                    self.write(" ")?;
                }
                FootnoteReference(name) => {
                    let len = self.numbers.len() + 1;
                    let number = *self.numbers.entry(name).or_insert(len);
                    write!(&mut self.writer, "[{}]", number)?;
                }
                TaskListMarker(true) => self.write("[x]")?,
                TaskListMarker(false) => self.write("[ ]")?,
            }
        }
        Ok(())
    }
}

/// Iterate over an `Iterator` of `Event`s, generate HTML for each `Event`, and
/// push it to a `String`.
///
/// # Examples
///
/// ```
/// use pulldown_cmark::{html, Parser};
///
/// let markdown_str = r#"
/// hello
/// =====
///
/// * alpha
/// * beta
/// "#;
/// let parser = Parser::new(markdown_str);
///
/// let mut html_buf = String::new();
/// html::push_html(&mut html_buf, parser);
///
/// assert_eq!(html_buf, r#"<h1>hello</h1>
/// <ul>
/// <li>alpha</li>
/// <li>beta</li>
/// </ul>
/// "#);
/// ```
pub fn push_html<'a, I>(s: &mut String, iter: I)
where
    I: Iterator<Item = Event<'a>>,
{
    HtmlWriter::new(iter, s).run().unwrap();
}

/// Iterate over an `Iterator` of `Event`s, generate HTML for each `Event`, and
/// write it out to a writable stream.
///
/// **Note**: using this function with an unbuffered writer like a file or socket
/// will result in poor performance. Wrap these in a
/// [`BufWriter`](https://doc.rust-lang.org/std/io/struct.BufWriter.html) to
/// prevent unnecessary slowdowns.
///
/// # Examples
///
/// ```
/// use pulldown_cmark::{html, Parser};
/// use std::io::Cursor;
///
/// let markdown_str = r#"
/// hello
/// =====
///
/// * alpha
/// * beta
/// "#;
/// let mut bytes = Vec::new();
/// let parser = Parser::new(markdown_str);
///
/// html::write_html(Cursor::new(&mut bytes), parser);
///
/// assert_eq!(&String::from_utf8_lossy(&bytes)[..], r#"<h1>hello</h1>
/// <ul>
/// <li>alpha</li>
/// <li>beta</li>
/// </ul>
/// "#);
/// ```
pub fn write_html<'a, I, W>(writer: W, iter: I) -> io::Result<()>
where
    I: Iterator<Item = Event<'a>>,
    W: Write,
{
    HtmlWriter::new(iter, WriteWrapper(writer)).run()
}<|MERGE_RESOLUTION|>--- conflicted
+++ resolved
@@ -438,12 +438,8 @@
                     }
                     nest -= 1;
                 }
-<<<<<<< HEAD
-                Html(text) | Code(text) | Text(text) | Math(_, text) => {
-=======
                 Html(_) => {}
-                InlineHtml(text) | Code(text) | Text(text) => {
->>>>>>> 546aed93
+                InlineHtml(text) | Code(text) | Text(text) | Math(_, text) => {
                     escape_html(&mut self.writer, &text)?;
                     self.end_newline = text.ends_with('\n');
                 }
