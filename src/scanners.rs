--- conflicted
+++ resolved
@@ -1470,7 +1470,6 @@
     fn overflow_by_addition() {
         assert!(scan_listitem(b"1844674407370955161615!").is_none());
     }
-<<<<<<< HEAD
     #[test]
     fn test_scan_math() {
         let r = scan_math(b"$$$").unwrap();
@@ -1479,7 +1478,7 @@
         let r = scan_math(b"\\[").unwrap();
         assert!(r.0 == 2);
         assert!(r.1 == MathBlockIndicator::Bracket);
-=======
+    }
 
     #[test]
     fn good_emails() {
@@ -1508,6 +1507,5 @@
         for email in EMAILS {
             assert!(scan_email(email, 1).is_none());
         }
->>>>>>> dae2fcdd
     }
 }