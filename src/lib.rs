// Copyright 2015 Google Inc. All rights reserved.
//
// Permission is hereby granted, free of charge, to any person obtaining a copy
// of this software and associated documentation files (the "Software"), to deal
// in the Software without restriction, including without limitation the rights
// to use, copy, modify, merge, publish, distribute, sublicense, and/or sell
// copies of the Software, and to permit persons to whom the Software is
// furnished to do so, subject to the following conditions:
//
// The above copyright notice and this permission notice shall be included in
// all copies or substantial portions of the Software.
//
// THE SOFTWARE IS PROVIDED "AS IS", WITHOUT WARRANTY OF ANY KIND, EXPRESS OR
// IMPLIED, INCLUDING BUT NOT LIMITED TO THE WARRANTIES OF MERCHANTABILITY,
// FITNESS FOR A PARTICULAR PURPOSE AND NONINFRINGEMENT. IN NO EVENT SHALL THE
// AUTHORS OR COPYRIGHT HOLDERS BE LIABLE FOR ANY CLAIM, DAMAGES OR OTHER
// LIABILITY, WHETHER IN AN ACTION OF CONTRACT, TORT OR OTHERWISE, ARISING FROM,
// OUT OF OR IN CONNECTION WITH THE SOFTWARE OR THE USE OR OTHER DEALINGS IN
// THE SOFTWARE.

//! Pull parser for [CommonMark](https://commonmark.org). This crate provides a [Parser](struct.Parser.html) struct
//! which is an iterator over [Event](enum.Event.html)s. This iterator can be used
//! directly, or to output HTML using the [HTML module](html/index.html).
//!
//! By default, only CommonMark features are enabled. To use extensions like tables,
//! footnotes, task lists or mathematical expressions, enable them by setting the
//! corresponding flags in the [Options](struct.Options.html) struct.
//!
//! # Example
//! ```rust
//! use pulldown_cmark::{Parser, Options};
//!
//! let markdown_input = "Hello world, this is a ~~complicated~~ *very simple* example.";
//!
//! // Set up options and parser. Strikethroughs are not part of the CommonMark standard
//! // and we therefore must enable it explicitly.
//! let mut options = Options::empty();
//! options.insert(Options::ENABLE_STRIKETHROUGH);
//! let parser = Parser::new_ext(markdown_input, options);
//!
//! # #[cfg(feature = "html")] {
//! // Write to String buffer.
//! let mut html_output = String::new();
//! pulldown_cmark::html::push_html(&mut html_output, parser);
//!
//! // Check that the output is what we expected.
//! let expected_html = "<p>Hello world, this is a <del>complicated</del> <em>very simple</em> example.</p>\n";
//! assert_eq!(expected_html, &html_output);
//! # }
//! ```
//!
//! Note that consecutive text events can happen due to the manner in which the
//! parser evaluates the source. A utility `TextMergeStream` exists to improve
//! the comfort of iterating the events:
//!
//! ```rust
//! use pulldown_cmark::{Event, Parser, TextMergeStream};
//!
//! let markdown_input = "Hello world, this is a ~~complicated~~ *very simple* example.";
//!
//! let iterator = TextMergeStream::new(Parser::new(markdown_input));
//!
//! for event in iterator {
//!     match event {
//!         Event::Text(text) => println!("{}", text),
//!         _ => {}
//!     }
//! }
//! ```
//!

// When compiled for the rustc compiler itself we want to make sure that this is
// an unstable crate.
#![cfg_attr(rustbuild, feature(staged_api, rustc_private))]
#![cfg_attr(rustbuild, unstable(feature = "rustc_private", issue = "27812"))]
// Forbid unsafe code unless the SIMD feature is enabled.
#![cfg_attr(not(feature = "simd"), forbid(unsafe_code))]
#![warn(missing_debug_implementations)]

#[cfg(feature = "serde")]
use serde::{Deserialize, Serialize};

#[cfg(feature = "html")]
pub mod escape;
#[cfg(feature = "html")]
pub mod html;
<<<<<<< HEAD
=======

pub mod utils;
>>>>>>> 0ebcc61e

mod entities;
mod firstpass;
mod linklabel;
mod parse;
mod puncttable;
mod scanners;
mod strings;
mod tree;

use std::{convert::TryFrom, fmt::Display};

pub use crate::parse::{BrokenLink, BrokenLinkCallback, LinkDef, OffsetIter, Parser, RefDefs};
pub use crate::strings::{CowStr, InlineStr};
pub use crate::utils::*;

/// Codeblock kind.
#[derive(Clone, Debug, PartialEq)]
#[cfg_attr(feature = "serde", derive(Serialize, Deserialize))]
pub enum CodeBlockKind<'a> {
    Indented,
    /// The value contained in the tag describes the language of the code, which may be empty.
    #[cfg_attr(feature = "serde", serde(borrow))]
    Fenced(CowStr<'a>),
}

impl<'a> CodeBlockKind<'a> {
    pub fn is_indented(&self) -> bool {
        matches!(*self, CodeBlockKind::Indented)
    }

    pub fn is_fenced(&self) -> bool {
        matches!(*self, CodeBlockKind::Fenced(_))
    }
}

#[derive(Clone, Copy, Debug, PartialEq, Eq, PartialOrd, Ord, Hash)]
#[cfg_attr(feature = "serde", derive(Serialize, Deserialize))]
pub enum MetadataBlockKind {
    YamlStyle,
    PlusesStyle,
}

/// Tags for elements that can contain other elements.
/// Note that variants are in the same order than in `TagEnd`, so the
/// matching variant can be compared using `start_tag as u32 == end_tag as u32`.
#[derive(Clone, Debug, PartialEq)]
#[cfg_attr(feature = "serde", derive(Serialize, Deserialize))]
pub enum Tag<'a> {
    /// A paragraph of text and other inline elements.
    Paragraph,

    /// A heading, with optional identifier, classes and custom attributes.
    /// The identifier is prefixed with `#` and the last one in the attributes
    /// list is chosen, classes are prefixed with `.` and custom attributes
    /// have no prefix and can optionally have a value (`myattr` o `myattr=myvalue`).
    Heading {
        level: HeadingLevel,
        id: Option<CowStr<'a>>,
        classes: Vec<CowStr<'a>>,
        /// The first item of the tuple is the attr and second one the value.
        attrs: Vec<(CowStr<'a>, Option<CowStr<'a>>)>,
    },

    BlockQuote,
    /// A code block.
    CodeBlock(CodeBlockKind<'a>),

    /// A list. If the list is ordered the field indicates the number of the first item.
    /// Contains only list items.
    List(Option<u64>), // TODO: add delim and tight for ast (not needed for html)
    /// A list item.
    Item,
    /// A footnote definition. The value contained is the footnote's label by which it can
    /// be referred to.
    #[cfg_attr(feature = "serde", serde(borrow))]
    FootnoteDefinition(CowStr<'a>),

    /// A table. Contains a vector describing the text-alignment for each of its columns.
    Table(Vec<Alignment>),
    /// A table header. Contains only `TableCell`s. Note that the table body starts immediately
    /// after the closure of the `TableHead` tag. There is no `TableBody` tag.
    TableHead,
    /// A table row. Is used both for header rows as body rows. Contains only `TableCell`s.
    TableRow,
    TableCell,

    // span-level tags
    Emphasis,
    Strong,
    Strikethrough,

    /// A link.
    Link {
        link_type: LinkType,
        dest_url: CowStr<'a>,
        title: CowStr<'a>,
        id: CowStr<'a>,
    },

    /// An image. The first field is the link type, the second the destination URL and the third is a title,
    /// the fourth is the link identifier.
    Image {
        link_type: LinkType,
        dest_url: CowStr<'a>,
        title: CowStr<'a>,
        id: CowStr<'a>,
    },

    /// A metadata block.
    MetadataBlock(MetadataBlockKind),
}

/// The end of a `Tag`.
/// Note that variants are in the same order than in `Tag`, so the
/// matching variant can be compared using `start_tag as u32 == end_tag as u32`.
#[derive(Copy, Clone, Eq, PartialEq, Ord, PartialOrd, Hash, Debug)]
#[cfg_attr(feature = "serde", derive(Serialize, Deserialize))]
pub enum TagEnd {
    Paragraph,
    Heading(HeadingLevel),

    BlockQuote,
    CodeBlock,

    List(bool), // true for ordered lists
    Item,
    FootnoteDefinition,

    Table,
    TableHead,
    TableRow,
    TableCell,

    Emphasis,
    Strong,
    Strikethrough,

    Link,
    Image,

    /// A metadata block.
    MetadataBlock(MetadataBlockKind),
}

#[derive(Copy, Clone, Eq, PartialEq, Ord, PartialOrd, Hash, Debug)]
#[cfg_attr(feature = "serde", derive(Serialize, Deserialize))]
pub enum HeadingLevel {
    H1 = 1,
    H2,
    H3,
    H4,
    H5,
    H6,
}

impl Display for HeadingLevel {
    fn fmt(&self, f: &mut std::fmt::Formatter<'_>) -> std::fmt::Result {
        match self {
            Self::H1 => write!(f, "h1"),
            Self::H2 => write!(f, "h2"),
            Self::H3 => write!(f, "h3"),
            Self::H4 => write!(f, "h4"),
            Self::H5 => write!(f, "h5"),
            Self::H6 => write!(f, "h6"),
        }
    }
}

/// Returned when trying to convert a `usize` into a `Heading` but it fails
/// because the usize isn't a valid heading level
#[derive(Copy, Clone, Eq, PartialEq, Ord, PartialOrd, Hash, Debug)]
pub struct InvalidHeadingLevel(usize);

impl TryFrom<usize> for HeadingLevel {
    type Error = InvalidHeadingLevel;

    fn try_from(value: usize) -> Result<Self, Self::Error> {
        match value {
            1 => Ok(Self::H1),
            2 => Ok(Self::H2),
            3 => Ok(Self::H3),
            4 => Ok(Self::H4),
            5 => Ok(Self::H5),
            6 => Ok(Self::H6),
            _ => Err(InvalidHeadingLevel(value)),
        }
    }
}

/// Type specifier for inline links. See [the Tag::Link](enum.Tag.html#variant.Link) for more information.
#[derive(Clone, Debug, PartialEq, Copy)]
#[cfg_attr(feature = "serde", derive(Serialize, Deserialize))]
pub enum LinkType {
    /// Inline link like `[foo](bar)`
    Inline,
    /// Reference link like `[foo][bar]`
    Reference,
    /// Reference without destination in the document, but resolved by the broken_link_callback
    ReferenceUnknown,
    /// Collapsed link like `[foo][]`
    Collapsed,
    /// Collapsed link without destination in the document, but resolved by the broken_link_callback
    CollapsedUnknown,
    /// Shortcut link like `[foo]`
    Shortcut,
    /// Shortcut without destination in the document, but resolved by the broken_link_callback
    ShortcutUnknown,
    /// Autolink like `<http://foo.bar/baz>`
    Autolink,
    /// Email address in autolink like `<john@example.org>`
    Email,
}

impl LinkType {
    fn to_unknown(self) -> Self {
        match self {
            LinkType::Reference => LinkType::ReferenceUnknown,
            LinkType::Collapsed => LinkType::CollapsedUnknown,
            LinkType::Shortcut => LinkType::ShortcutUnknown,
            _ => unreachable!(),
        }
    }
}

/// Markdown events that are generated in a preorder traversal of the document
/// tree, with additional `End` events whenever all of an inner node's children
/// have been visited.
#[derive(Clone, Debug, PartialEq)]
#[cfg_attr(feature = "serde", derive(Serialize, Deserialize))]
pub enum Event<'a> {
    /// Start of a tagged element. Events that are yielded after this event
    /// and before its corresponding `End` event are inside this element.
    /// Start and end events are guaranteed to be balanced.
    #[cfg_attr(feature = "serde", serde(borrow))]
    Start(Tag<'a>),
    /// End of a tagged element.
    End(TagEnd),
    /// A text node.
    #[cfg_attr(feature = "serde", serde(borrow))]
    Text(CowStr<'a>),
    /// An inline code node.
    #[cfg_attr(feature = "serde", serde(borrow))]
    Code(CowStr<'a>),
    /// An HTML node.
    #[cfg_attr(feature = "serde", serde(borrow))]
    Html(CowStr<'a>),
    /// A reference to a footnote with given label, which may or may not be defined
    /// by an event with a `Tag::FootnoteDefinition` tag. Definitions and references to them may
    /// occur in any order.
    #[cfg_attr(feature = "serde", serde(borrow))]
    FootnoteReference(CowStr<'a>),
    /// A soft line break.
    SoftBreak,
    /// A hard line break.
    HardBreak,
    /// A horizontal ruler.
    Rule,
    /// A task list marker, rendered as a checkbox in HTML. Contains a true when it is checked.
    TaskListMarker(bool),
    /// A mathematical expression wrapped by a pair of one or two `$` characters.
    Math(MathDisplay, CowStr<'a>),
}

/// Table column text alignment.
#[derive(Copy, Clone, Debug, PartialEq, Eq)]
#[cfg_attr(feature = "serde", derive(Serialize, Deserialize))]
pub enum Alignment {
    /// Default text alignment.
    None,
    Left,
    Center,
    Right,
}

/// Display kind of mathematical expression.
#[derive(Copy, Clone, Debug, PartialEq, Eq)]
#[cfg_attr(feature = "serde", derive(Serialize, Deserialize))]
pub enum MathDisplay {
    /// Inline-level mathematical expression like `$x^2$`.
    Inline,
    /// Block-level mathematical expression like `$$y = x^2$$`.
    Block,
}

bitflags::bitflags! {
    /// Option struct containing flags for enabling extra features
    /// that are not part of the CommonMark spec.
    #[derive(Debug, Clone, Copy, PartialEq, Eq, PartialOrd, Ord, Hash)]
    pub struct Options: u32 {
        const ENABLE_TABLES = 1 << 1;
        /// GitHub-compatible footnote syntax.
        ///
        /// Footnotes are referenced with the syntax `[^IDENT]`,
        /// and defined with an identifier followed by a colon at top level.
        ///
        /// ---
        ///
        /// ```markdown
        /// Footnote referenced [^1].
        ///
        /// [^1]: footnote defined
        /// ```
        ///
        /// Footnote referenced [^1].
        ///
        /// [^1]: footnote defined
        const ENABLE_FOOTNOTES = 1 << 2;
        const ENABLE_STRIKETHROUGH = 1 << 3;
        const ENABLE_TASKLISTS = 1 << 4;
        const ENABLE_SMART_PUNCTUATION = 1 << 5;
        /// Extension to allow headings to have ID and classes.
        ///
        /// `# text { #id .class1 .class2 myattr, other_attr=myvalue }`
        /// is interpreted as a level 1 heading
        /// with the content `text`, ID `id`, classes `class1` and `class2` and
        /// custom attributes `myattr` (without value) and
        /// `other_attr` with value `myvalue`.
        /// Note that attributes (ID and classes) should be space-separated.
        const ENABLE_HEADING_ATTRIBUTES = 1 << 6;
        /// Metadata blocks in YAML style, i.e.:
        /// - starting with a `---` line
        /// - ending with a `---` or `...` line
        const ENABLE_YAML_STYLE_METADATA_BLOCKS = 1 << 7;
        /// Metadata blocks delimited by:
        /// - `+++` line at start
        /// - `+++` line at end
        const ENABLE_PLUSES_DELIMITED_METADATA_BLOCKS = 1 << 8;
<<<<<<< HEAD
        /// Extension to parse mathematical expressions wrapped by `$`.
        ///
        /// See the following document to know the syntax.
        /// https://docs.github.com/en/get-started/writing-on-github/working-with-advanced-formatting/writing-mathematical-expressions
        const ENABLE_MATH = 1 << 9;
=======
        /// Older footnote syntax. This flag implies `ENABLE_FOOTNOTES`, changing it to use an
        /// older syntax instead of the new, default, GitHub-compatible syntax.
        ///
        /// New syntax is different from the old syntax regarding
        /// indentation, nesting, and footnote references with no definition:
        ///
        /// ```markdown
        /// [^1]: In new syntax, this is two footnote definitions.
        /// [^2]: In old syntax, this is a single footnote definition with two lines.
        ///
        /// [^3]:
        ///
        ///     In new syntax, this is a footnote with two paragraphs.
        ///
        ///     In old syntax, this is a footnote followed by a code block.
        ///
        /// In new syntax, this undefined footnote definition renders as
        /// literal text [^4]. In old syntax, it creates a dangling link.
        /// ```
        const ENABLE_OLD_FOOTNOTES = (1 << 9) | (1 << 2);
    }
}

impl Options {
    pub(crate) fn has_gfm_footnotes(&self) -> bool {
        self.contains(Options::ENABLE_FOOTNOTES) && !self.contains(Options::ENABLE_OLD_FOOTNOTES)
>>>>>>> 0ebcc61e
    }
}<|MERGE_RESOLUTION|>--- conflicted
+++ resolved
@@ -84,11 +84,8 @@
 pub mod escape;
 #[cfg(feature = "html")]
 pub mod html;
-<<<<<<< HEAD
-=======
 
 pub mod utils;
->>>>>>> 0ebcc61e
 
 mod entities;
 mod firstpass;
@@ -417,13 +414,6 @@
         /// - `+++` line at start
         /// - `+++` line at end
         const ENABLE_PLUSES_DELIMITED_METADATA_BLOCKS = 1 << 8;
-<<<<<<< HEAD
-        /// Extension to parse mathematical expressions wrapped by `$`.
-        ///
-        /// See the following document to know the syntax.
-        /// https://docs.github.com/en/get-started/writing-on-github/working-with-advanced-formatting/writing-mathematical-expressions
-        const ENABLE_MATH = 1 << 9;
-=======
         /// Older footnote syntax. This flag implies `ENABLE_FOOTNOTES`, changing it to use an
         /// older syntax instead of the new, default, GitHub-compatible syntax.
         ///
@@ -444,12 +434,16 @@
         /// literal text [^4]. In old syntax, it creates a dangling link.
         /// ```
         const ENABLE_OLD_FOOTNOTES = (1 << 9) | (1 << 2);
+        /// Extension to parse mathematical expressions wrapped by `$`.
+        ///
+        /// See the following document to know the syntax.
+        /// https://docs.github.com/en/get-started/writing-on-github/working-with-advanced-formatting/writing-mathematical-expressions
+        const ENABLE_MATH = 1 << 10;
     }
 }
 
 impl Options {
     pub(crate) fn has_gfm_footnotes(&self) -> bool {
         self.contains(Options::ENABLE_FOOTNOTES) && !self.contains(Options::ENABLE_OLD_FOOTNOTES)
->>>>>>> 0ebcc61e
     }
 }