--- conflicted
+++ resolved
@@ -90,12 +90,9 @@
     Heading(HeadingLevel, Option<HeadingIndex>), // heading level
     FencedCodeBlock(CowIndex),
     IndentCodeBlock,
-<<<<<<< HEAD
     MathBlock,
-=======
     HtmlBlock,
     InlineHtml,
->>>>>>> dae2fcdd
     Html,
     OwnedHtml(CowIndex),
     BlockQuote,
@@ -1027,7 +1024,6 @@
             });
         }
     }
-<<<<<<< HEAD
     pub(crate) fn append_math_text(&mut self, start: usize, end: usize) {
         if end > start {
             if let Some(ix) = self.cur() {
@@ -1042,7 +1038,7 @@
                 body: ItemBody::MathText,
             });
         }
-=======
+    }
     /// Returns true if the current node is inside a table.
     ///
     /// If `cur` is an ItemBody::Table, it would return false,
@@ -1067,7 +1063,6 @@
             }
         }
         false
->>>>>>> dae2fcdd
     }
 }
 
@@ -1493,13 +1488,8 @@
         std::mem::replace(&mut self.cows[ix.0], "".into())
     }
 
-<<<<<<< HEAD
-    pub fn take_link(&mut self, ix: LinkIndex) -> (LinkType, CowStr<'a>, CowStr<'a>) {
-        let default_link = (LinkType::ShortcutUnknown, "".into(), "".into());
-=======
     pub fn take_link(&mut self, ix: LinkIndex) -> (LinkType, CowStr<'a>, CowStr<'a>, CowStr<'a>) {
         let default_link = (LinkType::ShortcutUnknown, "".into(), "".into(), "".into());
->>>>>>> dae2fcdd
         std::mem::replace(&mut self.links[ix.0], default_link)
     }
 
