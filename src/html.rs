--- conflicted
+++ resolved
@@ -26,11 +26,7 @@
 use crate::escape::{escape_href, escape_html, StrWrite, WriteWrapper};
 use crate::strings::CowStr;
 use crate::Event::*;
-<<<<<<< HEAD
-use crate::{Alignment, CodeBlockKind, Event, LinkType, MathDisplay, Tag};
-=======
-use crate::{Alignment, CodeBlockKind, Event, LinkType, Tag, TagEnd};
->>>>>>> 95968559
+use crate::{Alignment, CodeBlockKind, Event, LinkType, MathDisplay, Tag, TagEnd};
 
 enum TableState {
     Head,
