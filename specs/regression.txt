--- conflicted
+++ resolved
@@ -2205,7 +2205,26 @@
 </div>
 ````````````````````````````````
 
-<<<<<<< HEAD
+ISSUE 826
+
+HTML entities can only have up to seven digits,
+or six hexits.
+
+```````````````````````````````` example
+&#00000000; &#x0000000;
+.
+<p>&amp;#00000000; &amp;#x0000000;</p>
+````````````````````````````````
+
+&#5307530; is invalid unicode. As described in the spec,
+invalid unicode is replaced with the unknown U+FFFD.
+
+```````````````````````````````` example
+&#5307530;
+.
+<p>�</p>
+````````````````````````````````
+
 ISSUE 828
 
 ```````````````````````````````` example
@@ -2230,24 +2249,4 @@
 <h1></h1>
 N*</li>
 </ul>
-=======
-ISSUE 826
-
-HTML entities can only have up to seven digits,
-or six hexits.
-
-```````````````````````````````` example
-&#00000000; &#x0000000;
-.
-<p>&amp;#00000000; &amp;#x0000000;</p>
-````````````````````````````````
-
-&#5307530; is invalid unicode. As described in the spec,
-invalid unicode is replaced with the unknown U+FFFD.
-
-```````````````````````````````` example
-&#5307530;
-.
-<p>�</p>
->>>>>>> a5c0e64c
 ````````````````````````````````