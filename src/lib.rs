--- conflicted
+++ resolved
@@ -84,11 +84,8 @@
 pub mod escape;
 #[cfg(feature = "html")]
 pub mod html;
-<<<<<<< HEAD
-=======
 
 pub mod utils;
->>>>>>> dae2fcdd
 
 mod entities;
 mod firstpass;
@@ -155,13 +152,10 @@
     /// A code block.
     CodeBlock(CodeBlockKind<'a>),
 
-<<<<<<< HEAD
     /// A math block
     MathBlock,
-=======
     /// A HTML block.
     HtmlBlock,
->>>>>>> dae2fcdd
 
     /// A list. If the list is ordered the field indicates the number of the first item.
     /// Contains only list items.
@@ -238,10 +232,7 @@
     Link,
     Image,
 
-<<<<<<< HEAD
     /// A metadata block.
-=======
->>>>>>> dae2fcdd
     MetadataBlock(MetadataBlockKind),
 }
 
@@ -423,9 +414,8 @@
         /// - `+++` line at start
         /// - `+++` line at end
         const ENABLE_PLUSES_DELIMITED_METADATA_BLOCKS = 1 << 8;
-<<<<<<< HEAD
         const ENABLE_MATH = 1 << 9;
-=======
+
         /// Older footnote syntax. This flag implies `ENABLE_FOOTNOTES`, changing it to use an
         /// older syntax instead of the new, default, GitHub-compatible syntax.
         ///
@@ -452,6 +442,5 @@
 impl Options {
     pub(crate) fn has_gfm_footnotes(&self) -> bool {
         self.contains(Options::ENABLE_FOOTNOTES) && !self.contains(Options::ENABLE_OLD_FOOTNOTES)
->>>>>>> dae2fcdd
     }
 }