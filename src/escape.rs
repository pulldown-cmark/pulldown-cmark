--- conflicted
+++ resolved
@@ -78,7 +78,6 @@
     w.write_str(&s[mark..])
 }
 
-<<<<<<< HEAD
 const fn create_html_escape_table() -> [u8; 256] {
     let mut table = [0; 256];
     table[b'"' as usize] = 1;
@@ -90,36 +89,7 @@
 
 static HTML_ESCAPE_TABLE: [u8; 256] = create_html_escape_table();
 
-static HTML_ESCAPES: [&'static str; 5] = [
-    "",
-    "&quot;",
-    "&amp;",
-    "&lt;",
-    "&gt;"
-];
-=======
-#[rustfmt::skip]
-static HTML_ESCAPE_TABLE: [u8; 256] = [
-    0, 0, 0, 0, 0, 0, 0, 0, 0, 0, 0, 0, 0, 0, 0, 0,
-    0, 0, 0, 0, 0, 0, 0, 0, 0, 0, 0, 0, 0, 0, 0, 0,
-    0, 0, 1, 0, 0, 0, 2, 0, 0, 0, 0, 0, 0, 0, 0, 0,
-    0, 0, 0, 0, 0, 0, 0, 0, 0, 0, 0, 0, 3, 0, 4, 0,
-    0, 0, 0, 0, 0, 0, 0, 0, 0, 0, 0, 0, 0, 0, 0, 0,
-    0, 0, 0, 0, 0, 0, 0, 0, 0, 0, 0, 0, 0, 0, 0, 0,
-    0, 0, 0, 0, 0, 0, 0, 0, 0, 0, 0, 0, 0, 0, 0, 0,
-    0, 0, 0, 0, 0, 0, 0, 0, 0, 0, 0, 0, 0, 0, 0, 0,
-    0, 0, 0, 0, 0, 0, 0, 0, 0, 0, 0, 0, 0, 0, 0, 0,
-    0, 0, 0, 0, 0, 0, 0, 0, 0, 0, 0, 0, 0, 0, 0, 0,
-    0, 0, 0, 0, 0, 0, 0, 0, 0, 0, 0, 0, 0, 0, 0, 0,
-    0, 0, 0, 0, 0, 0, 0, 0, 0, 0, 0, 0, 0, 0, 0, 0,
-    0, 0, 0, 0, 0, 0, 0, 0, 0, 0, 0, 0, 0, 0, 0, 0,
-    0, 0, 0, 0, 0, 0, 0, 0, 0, 0, 0, 0, 0, 0, 0, 0,
-    0, 0, 0, 0, 0, 0, 0, 0, 0, 0, 0, 0, 0, 0, 0, 0,
-    0, 0, 0, 0, 0, 0, 0, 0, 0, 0, 0, 0, 0, 0, 0, 0,
-];
-
-static HTML_ESCAPES: [&str; 5] = ["", "&quot;", "&amp;", "&lt;", "&gt;"];
->>>>>>> 8e674460
+static HTML_ESCAPES: [&'static str; 5] = ["", "&quot;", "&amp;", "&lt;", "&gt;"];
 
 /// Writes the given string to the Write sink, replacing special HTML bytes
 /// (<, >, &, ") by escape sequences.
