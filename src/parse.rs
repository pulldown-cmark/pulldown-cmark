--- conflicted
+++ resolved
@@ -114,25 +114,14 @@
         matches!(
             *self,
             ItemBody::MaybeEmphasis(..)
-<<<<<<< HEAD
-            | ItemBody::MaybeSmartQuote(..)
-            | ItemBody::MaybeHtml
-            | ItemBody::MaybeCode(..)
-            | ItemBody::MaybeMath(..)
-            | ItemBody::MaybeLinkOpen
-            | ItemBody::MaybeLinkClose(..)
-            | ItemBody::MaybeImage => true,
-            _ => false,
-        }
-=======
                 | ItemBody::MaybeSmartQuote(..)
                 | ItemBody::MaybeHtml
                 | ItemBody::MaybeCode(..)
+                | ItemBody::MaybeMath(..)
                 | ItemBody::MaybeLinkOpen
                 | ItemBody::MaybeLinkClose(..)
                 | ItemBody::MaybeImage
         )
->>>>>>> e97974b8
     }
 }
 
