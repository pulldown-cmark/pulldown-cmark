--- conflicted
+++ resolved
@@ -63,16 +63,12 @@
     MaybeEmphasis(usize, bool, bool),
     // quote byte, can_open, can_close
     MaybeSmartQuote(u8, bool, bool),
-<<<<<<< HEAD
     MaybeCode(usize, bool), // number of backticks, preceeded by backslash
     /// Anything between two $ characters will be treated as TeX math. The opening $ must have a character immediately to its right,
     /// while the closing $ must have a character immediately to its left. Thus, $20,000 and $30,000 won’t parse as math.
     /// If for some reason you need to enclose text in literal $ characters,
     /// backslash-escape them and they won’t be treated as math delimiters.
     MaybeMath(bool, bool), // preceded by char, follow by char
-=======
-    MaybeCode(usize, bool), // number of backticks, preceded by backslash
->>>>>>> 5f2f05d8
     MaybeHtml,
     MaybeLinkOpen,
     // bool indicates whether or not the preceding section could be a reference
