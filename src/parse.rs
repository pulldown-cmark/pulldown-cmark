// Copyright 2017 Google Inc. All rights reserved.
//
// Permission is hereby granted, free of charge, to any person obtaining a copy
// of this software and associated documentation files (the "Software"), to deal
// in the Software without restriction, including without limitation the rights
// to use, copy, modify, merge, publish, distribute, sublicense, and/or sell
// copies of the Software, and to permit persons to whom the Software is
// furnished to do so, subject to the following conditions:
//
// The above copyright notice and this permission notice shall be included in
// all copies or substantial portions of the Software.
//
// THE SOFTWARE IS PROVIDED "AS IS", WITHOUT WARRANTY OF ANY KIND, EXPRESS OR
// IMPLIED, INCLUDING BUT NOT LIMITED TO THE WARRANTIES OF MERCHANTABILITY,
// FITNESS FOR A PARTICULAR PURPOSE AND NONINFRINGEMENT. IN NO EVENT SHALL THE
// AUTHORS OR COPYRIGHT HOLDERS BE LIABLE FOR ANY CLAIM, DAMAGES OR OTHER
// LIABILITY, WHETHER IN AN ACTION OF CONTRACT, TORT OR OTHERWISE, ARISING FROM,
// OUT OF OR IN CONNECTION WITH THE SOFTWARE OR THE USE OR OTHER DEALINGS IN
// THE SOFTWARE.

//! Tree-based two pass parser.

use std::cmp::{max, min};
use std::collections::{HashMap, VecDeque};
use std::iter::FusedIterator;
use std::num::NonZeroUsize;
use std::ops::{Index, Range};

use unicase::UniCase;

use crate::firstpass::run_first_pass;
use crate::linklabel::{scan_link_label_rest, LinkLabel, ReferenceLabel};
use crate::strings::CowStr;
use crate::tree::{Tree, TreeIndex};
use crate::{scanners::*, MetadataBlockKind};
use crate::{Alignment, CodeBlockKind, Event, HeadingLevel, LinkType, Options, Tag, TagEnd};

// Allowing arbitrary depth nested parentheses inside link destinations
// can create denial of service vulnerabilities if we're not careful.
// The simplest countermeasure is to limit their depth, which is
// explicitly allowed by the spec as long as the limit is at least 3:
// https://spec.commonmark.org/0.29/#link-destination
const LINK_MAX_NESTED_PARENS: usize = 5;

#[derive(Debug, Default, Clone, Copy)]
pub(crate) struct Item {
    pub start: usize,
    pub end: usize,
    pub body: ItemBody,
}

#[derive(Debug, PartialEq, Clone, Copy)]
pub(crate) enum ItemBody {
    Paragraph,
    Text,
    SoftBreak,
    HardBreak,

    // These are possible inline items, need to be resolved in second pass.

    // repeats, can_open, can_close
    MaybeEmphasis(usize, bool, bool),
    // quote byte, can_open, can_close
    MaybeSmartQuote(u8, bool, bool),
    MaybeCode(usize, bool), // number of backticks, preceded by backslash
    MaybeHtml,
    MaybeLinkOpen,
    // bool indicates whether or not the preceding section could be a reference
    MaybeLinkClose(bool),
    MaybeImage,

    // These are inline items after resolution.
    Emphasis,
    Strong,
    Strikethrough,
    Code(CowIndex),
    Link(LinkIndex),
    Image(LinkIndex),
    FootnoteReference(CowIndex),
    TaskListMarker(bool), // true for checked

    Rule,
    Heading(HeadingLevel, Option<HeadingIndex>), // heading level
    FencedCodeBlock(CowIndex),
    IndentCodeBlock,
    Html,
    OwnedHtml(CowIndex),
    BlockQuote,
    List(bool, u8, u64), // is_tight, list character, list start index
    ListItem(usize),     // indent level
    SynthesizeText(CowIndex),
    SynthesizeChar(char),
    FootnoteDefinition(CowIndex),
    MetadataBlock(MetadataBlockKind),

    // Tables
    Table(AlignmentIndex),
    TableHead,
    TableRow,
    TableCell,

    // Dummy node at the top of the tree - should not be used otherwise!
    Root,
}

impl<'a> ItemBody {
    fn is_inline(&self) -> bool {
        matches!(
            *self,
            ItemBody::MaybeEmphasis(..)
                | ItemBody::MaybeSmartQuote(..)
                | ItemBody::MaybeHtml
                | ItemBody::MaybeCode(..)
                | ItemBody::MaybeLinkOpen
                | ItemBody::MaybeLinkClose(..)
                | ItemBody::MaybeImage
        )
    }
}

impl<'a> Default for ItemBody {
    fn default() -> Self {
        ItemBody::Root
    }
}

#[derive(Debug)]
pub struct BrokenLink<'a> {
    pub span: std::ops::Range<usize>,
    pub link_type: LinkType,
    pub reference: CowStr<'a>,
}

/// Markdown event iterator.
pub struct Parser<'input, 'callback> {
    text: &'input str,
    options: Options,
    tree: Tree<Item>,
    allocs: Allocations<'input>,
    broken_link_callback: BrokenLinkCallback<'input, 'callback>,
    html_scan_guard: HtmlScanGuard,

    // used by inline passes. store them here for reuse
    inline_stack: InlineStack,
    link_stack: LinkStack,
}

impl<'input, 'callback> std::fmt::Debug for Parser<'input, 'callback> {
    fn fmt(&self, f: &mut std::fmt::Formatter<'_>) -> std::fmt::Result {
        // Only print the fields that have public types.
        f.debug_struct("Parser")
            .field("text", &self.text)
            .field("options", &self.options)
            .field(
                "broken_link_callback",
                &self.broken_link_callback.as_ref().map(|_| ..),
            )
            .finish()
    }
}

impl<'input, 'callback> Parser<'input, 'callback> {
    /// Creates a new event iterator for a markdown string without any options enabled.
    pub fn new(text: &'input str) -> Self {
        Parser::new_ext(text, Options::empty())
    }

    /// Creates a new event iterator for a markdown string with given options.
    pub fn new_ext(text: &'input str, options: Options) -> Self {
        Parser::new_with_broken_link_callback(text, options, None)
    }

    /// In case the parser encounters any potential links that have a broken
    /// reference (e.g `[foo]` when there is no `[foo]: ` entry at the bottom)
    /// the provided callback will be called with the reference name,
    /// and the returned pair will be used as the link name and title if it is not
    /// `None`.
    pub fn new_with_broken_link_callback(
        text: &'input str,
        options: Options,
        broken_link_callback: BrokenLinkCallback<'input, 'callback>,
    ) -> Self {
        let (mut tree, allocs) = run_first_pass(text, options);
        tree.reset();
        let inline_stack = Default::default();
        let link_stack = Default::default();
        let html_scan_guard = Default::default();
        Parser {
            text,
            options,
            tree,
            allocs,
            broken_link_callback,
            inline_stack,
            link_stack,
            html_scan_guard,
        }
    }

    /// Returns a reference to the internal `RefDefs` object, which provides access
    /// to the internal map of reference definitions.
    pub fn reference_definitions(&self) -> &RefDefs {
        &self.allocs.refdefs
    }

    /// Handle inline markup.
    ///
    /// When the parser encounters any item indicating potential inline markup, all
    /// inline markup passes are run on the remainder of the chain.
    ///
    /// Note: there's some potential for optimization here, but that's future work.
    fn handle_inline(&mut self) {
        self.handle_inline_pass1();
        self.handle_emphasis();
    }

    /// Handle inline HTML, code spans, and links.
    ///
    /// This function handles both inline HTML and code spans, because they have
    /// the same precedence. It also handles links, even though they have lower
    /// precedence, because the URL of links must not be processed.
    fn handle_inline_pass1(&mut self) {
        let mut code_delims = CodeDelims::new();
        let mut cur = self.tree.cur();
        let mut prev = None;

        let block_end = self.tree[self.tree.peek_up().unwrap()].item.end;
        let block_text = &self.text[..block_end];

        while let Some(mut cur_ix) = cur {
            match self.tree[cur_ix].item.body {
                ItemBody::MaybeHtml => {
                    let next = self.tree[cur_ix].next;
                    let autolink = if let Some(next_ix) = next {
                        scan_autolink(block_text, self.tree[next_ix].item.start)
                    } else {
                        None
                    };

                    if let Some((ix, uri, link_type)) = autolink {
                        let node = scan_nodes_to_ix(&self.tree, next, ix);
                        let text_node = self.tree.create_node(Item {
                            start: self.tree[cur_ix].item.start + 1,
                            end: ix - 1,
                            body: ItemBody::Text,
                        });
                        let link_ix = self.allocs.allocate_link(link_type, uri, "".into());
                        self.tree[cur_ix].item.body = ItemBody::Link(link_ix);
                        self.tree[cur_ix].item.end = ix;
                        self.tree[cur_ix].next = node;
                        self.tree[cur_ix].child = Some(text_node);
                        prev = cur;
                        cur = node;
                        if let Some(node_ix) = cur {
                            self.tree[node_ix].item.start = max(self.tree[node_ix].item.start, ix);
                        }
                        continue;
                    } else {
                        let inline_html = next.and_then(|next_ix| {
                            self.scan_inline_html(
                                block_text.as_bytes(),
                                self.tree[next_ix].item.start,
                            )
                        });
                        if let Some((span, ix)) = inline_html {
                            let node = scan_nodes_to_ix(&self.tree, next, ix);
                            self.tree[cur_ix].item.body = if !span.is_empty() {
                                let converted_string =
                                    String::from_utf8(span).expect("invalid utf8");
                                ItemBody::OwnedHtml(
                                    self.allocs.allocate_cow(converted_string.into()),
                                )
                            } else {
                                ItemBody::Html
                            };
                            self.tree[cur_ix].item.end = ix;
                            self.tree[cur_ix].next = node;
                            prev = cur;
                            cur = node;
                            if let Some(node_ix) = cur {
                                self.tree[node_ix].item.start =
                                    max(self.tree[node_ix].item.start, ix);
                            }
                            continue;
                        }
                    }
                    self.tree[cur_ix].item.body = ItemBody::Text;
                }
                ItemBody::MaybeCode(mut search_count, preceded_by_backslash) => {
                    if preceded_by_backslash {
                        search_count -= 1;
                        if search_count == 0 {
                            self.tree[cur_ix].item.body = ItemBody::Text;
                            prev = cur;
                            cur = self.tree[cur_ix].next;
                            continue;
                        }
                    }

                    if code_delims.is_populated() {
                        // we have previously scanned all codeblock delimiters,
                        // so we can reuse that work
                        if let Some(scan_ix) = code_delims.find(cur_ix, search_count) {
                            self.make_code_span(cur_ix, scan_ix, preceded_by_backslash);
                        } else {
                            self.tree[cur_ix].item.body = ItemBody::Text;
                        }
                    } else {
                        // we haven't previously scanned all codeblock delimiters,
                        // so walk the AST
                        let mut scan = if search_count > 0 {
                            self.tree[cur_ix].next
                        } else {
                            None
                        };
                        while let Some(scan_ix) = scan {
                            if let ItemBody::MaybeCode(delim_count, _) =
                                self.tree[scan_ix].item.body
                            {
                                if search_count == delim_count {
                                    self.make_code_span(cur_ix, scan_ix, preceded_by_backslash);
                                    code_delims.clear();
                                    break;
                                } else {
                                    code_delims.insert(delim_count, scan_ix);
                                }
                            }
                            scan = self.tree[scan_ix].next;
                        }
                        if scan == None {
                            self.tree[cur_ix].item.body = ItemBody::Text;
                        }
                    }
                }
                ItemBody::MaybeLinkOpen => {
                    self.tree[cur_ix].item.body = ItemBody::Text;
                    self.link_stack.push(LinkStackEl {
                        node: cur_ix,
                        ty: LinkStackTy::Link,
                    });
                }
                ItemBody::MaybeImage => {
                    self.tree[cur_ix].item.body = ItemBody::Text;
                    self.link_stack.push(LinkStackEl {
                        node: cur_ix,
                        ty: LinkStackTy::Image,
                    });
                }
                ItemBody::MaybeLinkClose(could_be_ref) => {
                    self.tree[cur_ix].item.body = ItemBody::Text;
                    if let Some(tos) = self.link_stack.pop() {
                        if tos.ty == LinkStackTy::Disabled {
                            continue;
                        }
                        let next = self.tree[cur_ix].next;
                        if let Some((next_ix, url, title)) =
                            self.scan_inline_link(block_text, self.tree[cur_ix].item.end, next)
                        {
                            let next_node = scan_nodes_to_ix(&self.tree, next, next_ix);
                            if let Some(prev_ix) = prev {
                                self.tree[prev_ix].next = None;
                            }
                            cur = Some(tos.node);
                            cur_ix = tos.node;
                            let link_ix = self.allocs.allocate_link(LinkType::Inline, url, title);
                            self.tree[cur_ix].item.body = if tos.ty == LinkStackTy::Image {
                                ItemBody::Image(link_ix)
                            } else {
                                ItemBody::Link(link_ix)
                            };
                            self.tree[cur_ix].child = self.tree[cur_ix].next;
                            self.tree[cur_ix].next = next_node;
                            self.tree[cur_ix].item.end = next_ix;
                            if let Some(next_node_ix) = next_node {
                                self.tree[next_node_ix].item.start =
                                    max(self.tree[next_node_ix].item.start, next_ix);
                            }

                            if tos.ty == LinkStackTy::Link {
                                self.link_stack.disable_all_links();
                            }
                        } else {
                            // ok, so its not an inline link. maybe it is a reference
                            // to a defined link?
                            let scan_result = scan_reference(
                                &self.tree,
                                block_text,
                                next,
                                self.options.contains(Options::ENABLE_FOOTNOTES),
                            );
                            let (node_after_link, link_type) = match scan_result {
                                // [label][reference]
                                RefScan::LinkLabel(_, end_ix) => {
                                    // Toggle reference viability of the last closing bracket,
                                    // so that we can skip it on future iterations in case
                                    // it fails in this one. In particular, we won't call
                                    // the broken link callback twice on one reference.
                                    let reference_close_node = if let Some(node) =
                                        scan_nodes_to_ix(&self.tree, next, end_ix - 1)
                                    {
                                        node
                                    } else {
                                        continue;
                                    };
                                    self.tree[reference_close_node].item.body =
                                        ItemBody::MaybeLinkClose(false);
                                    let next_node = self.tree[reference_close_node].next;

                                    (next_node, LinkType::Reference)
                                }
                                // [reference][]
                                RefScan::Collapsed(next_node) => {
                                    // This reference has already been tried, and it's not
                                    // valid. Skip it.
                                    if !could_be_ref {
                                        continue;
                                    }
                                    (next_node, LinkType::Collapsed)
                                }
                                // [shortcut]
                                //
                                // [shortcut]: /blah
                                RefScan::Failed => {
                                    if !could_be_ref {
                                        continue;
                                    }
                                    (next, LinkType::Shortcut)
                                }
                            };

                            // FIXME: references and labels are mixed in the naming of variables
                            // below. Disambiguate!

                            // (label, source_ix end)
                            let label: Option<(ReferenceLabel<'input>, usize)> = match scan_result {
                                RefScan::LinkLabel(l, end_ix) => {
                                    Some((ReferenceLabel::Link(l), end_ix))
                                }
                                RefScan::Collapsed(..) | RefScan::Failed => {
                                    // No label? maybe it is a shortcut reference
                                    let label_start = self.tree[tos.node].item.end - 1;
                                    let label_end = self.tree[cur_ix].item.end;
                                    scan_link_label(
                                        &self.tree,
                                        &self.text[label_start..label_end],
                                        self.options.contains(Options::ENABLE_FOOTNOTES),
                                    )
                                    .map(|(ix, label)| (label, label_start + ix))
                                    .filter(|(_, end)| *end == label_end)
                                }
                            };

                            // see if it's a footnote reference
                            if let Some((ReferenceLabel::Footnote(l), end)) = label {
                                self.tree[tos.node].next = node_after_link;
                                self.tree[tos.node].child = None;
                                self.tree[tos.node].item.body =
                                    ItemBody::FootnoteReference(self.allocs.allocate_cow(l));
                                self.tree[tos.node].item.end = end;
                                prev = Some(tos.node);
                                cur = node_after_link;
                                self.link_stack.clear();
                                continue;
                            } else if let Some((ReferenceLabel::Link(link_label), end)) = label {
                                let type_url_title = self
                                    .allocs
                                    .refdefs
                                    .get(link_label.as_ref())
                                    .map(|matching_def| {
                                        // found a matching definition!
                                        let title = matching_def
                                            .title
                                            .as_ref()
                                            .cloned()
                                            .unwrap_or_else(|| "".into());
                                        let url = matching_def.dest.clone();
                                        (link_type, url, title)
                                    })
                                    .or_else(|| {
                                        match self.broken_link_callback.as_mut() {
                                            Some(callback) => {
                                                // Construct a BrokenLink struct, which will be passed to the callback
                                                let broken_link = BrokenLink {
                                                    span: (self.tree[tos.node].item.start)..end,
                                                    link_type,
                                                    reference: link_label,
                                                };

                                                callback(broken_link).map(|(url, title)| {
                                                    (link_type.to_unknown(), url, title)
                                                })
                                            }
                                            None => None,
                                        }
                                    });

                                if let Some((def_link_type, url, title)) = type_url_title {
                                    let link_ix =
                                        self.allocs.allocate_link(def_link_type, url, title);
                                    self.tree[tos.node].item.body = if tos.ty == LinkStackTy::Image
                                    {
                                        ItemBody::Image(link_ix)
                                    } else {
                                        ItemBody::Link(link_ix)
                                    };
                                    let label_node = self.tree[tos.node].next;

                                    // lets do some tree surgery to add the link to the tree
                                    // 1st: skip the label node and close node
                                    self.tree[tos.node].next = node_after_link;

                                    // then, if it exists, add the label node as a child to the link node
                                    if label_node != cur {
                                        self.tree[tos.node].child = label_node;

                                        // finally: disconnect list of children
                                        if let Some(prev_ix) = prev {
                                            self.tree[prev_ix].next = None;
                                        }
                                    }

                                    self.tree[tos.node].item.end = end;

                                    // set up cur so next node will be node_after_link
                                    cur = Some(tos.node);
                                    cur_ix = tos.node;

                                    if tos.ty == LinkStackTy::Link {
                                        self.link_stack.disable_all_links();
                                    }
                                }
                            }
                        }
                    }
                }
                _ => (),
            }
            prev = cur;
            cur = self.tree[cur_ix].next;
        }
        self.link_stack.clear();
    }

    fn handle_emphasis(&mut self) {
        let mut prev = None;
        let mut prev_ix: TreeIndex;
        let mut cur = self.tree.cur();

        let mut single_quote_open: Option<TreeIndex> = None;
        let mut double_quote_open: bool = false;

        while let Some(mut cur_ix) = cur {
            match self.tree[cur_ix].item.body {
                ItemBody::MaybeEmphasis(mut count, can_open, can_close) => {
                    let c = self.text.as_bytes()[self.tree[cur_ix].item.start];
                    let both = can_open && can_close;
                    if can_close {
                        while let Some(el) =
                            self.inline_stack.find_match(&mut self.tree, c, count, both)
                        {
                            // have a match!
                            if let Some(prev_ix) = prev {
                                self.tree[prev_ix].next = None;
                            }
                            let match_count = min(count, el.count);
                            // start, end are tree node indices
                            let mut end = cur_ix - 1;
                            let mut start = el.start + el.count;

                            // work from the inside out
                            while start > el.start + el.count - match_count {
                                let inc = if start > el.start + el.count - match_count + 1 {
                                    2
                                } else {
                                    1
                                };
                                let ty = if c == b'~' {
                                    ItemBody::Strikethrough
                                } else if inc == 2 {
                                    ItemBody::Strong
                                } else {
                                    ItemBody::Emphasis
                                };

                                let root = start - inc;
                                end = end + inc;
                                self.tree[root].item.body = ty;
                                self.tree[root].item.end = self.tree[end].item.end;
                                self.tree[root].child = Some(start);
                                self.tree[root].next = None;
                                start = root;
                            }

                            // set next for top most emph level
                            prev_ix = el.start + el.count - match_count;
                            prev = Some(prev_ix);
                            cur = self.tree[cur_ix + match_count - 1].next;
                            self.tree[prev_ix].next = cur;

                            if el.count > match_count {
                                self.inline_stack.push(InlineEl {
                                    start: el.start,
                                    count: el.count - match_count,
                                    c: el.c,
                                    both,
                                })
                            }
                            count -= match_count;
                            if count > 0 {
                                cur_ix = cur.unwrap();
                            } else {
                                break;
                            }
                        }
                    }
                    if count > 0 {
                        if can_open {
                            self.inline_stack.push(InlineEl {
                                start: cur_ix,
                                count,
                                c,
                                both,
                            });
                        } else {
                            for i in 0..count {
                                self.tree[cur_ix + i].item.body = ItemBody::Text;
                            }
                        }
                        prev_ix = cur_ix + count - 1;
                        prev = Some(prev_ix);
                        cur = self.tree[prev_ix].next;
                    }
                }
                ItemBody::MaybeSmartQuote(c, can_open, can_close) => {
                    self.tree[cur_ix].item.body = match c {
                        b'\'' => {
                            if let (Some(open_ix), true) = (single_quote_open, can_close) {
                                self.tree[open_ix].item.body = ItemBody::SynthesizeChar('‘');
                                single_quote_open = None;
                            } else if can_open {
                                single_quote_open = Some(cur_ix);
                            }
                            ItemBody::SynthesizeChar('’')
                        }
                        _ /* double quote */ => {
                            if can_close && double_quote_open {
                                double_quote_open = false;
                                ItemBody::SynthesizeChar('”')
                            } else {
                                if can_open && !double_quote_open {
                                    double_quote_open = true;
                                }
                                ItemBody::SynthesizeChar('“')
                            }
                        }
                    };
                    prev = cur;
                    cur = self.tree[cur_ix].next;
                }
                _ => {
                    prev = cur;
                    cur = self.tree[cur_ix].next;
                }
            }
        }
        self.inline_stack.pop_all(&mut self.tree);
    }

    /// Returns next byte index, url and title.
    fn scan_inline_link(
        &self,
        underlying: &'input str,
        mut ix: usize,
        node: Option<TreeIndex>,
    ) -> Option<(usize, CowStr<'input>, CowStr<'input>)> {
        if scan_ch(&underlying.as_bytes()[ix..], b'(') == 0 {
            return None;
        }
        ix += 1;
        ix += scan_while(&underlying.as_bytes()[ix..], is_ascii_whitespace);

        let (dest_length, dest) = scan_link_dest(underlying, ix, LINK_MAX_NESTED_PARENS)?;
        let dest = unescape(dest);
        ix += dest_length;

        ix += scan_while(&underlying.as_bytes()[ix..], is_ascii_whitespace);

        let title = if let Some((bytes_scanned, t)) = self.scan_link_title(underlying, ix, node) {
            ix += bytes_scanned;
            ix += scan_while(&underlying.as_bytes()[ix..], is_ascii_whitespace);
            t
        } else {
            "".into()
        };
        if scan_ch(&underlying.as_bytes()[ix..], b')') == 0 {
            return None;
        }
        ix += 1;

        Some((ix, dest, title))
    }

    // returns (bytes scanned, title cow)
    fn scan_link_title(
        &self,
        text: &'input str,
        start_ix: usize,
        node: Option<TreeIndex>,
    ) -> Option<(usize, CowStr<'input>)> {
        let bytes = text.as_bytes();
        let open = match bytes.get(start_ix) {
            Some(b @ b'\'') | Some(b @ b'\"') | Some(b @ b'(') => *b,
            _ => return None,
        };
        let close = if open == b'(' { b')' } else { open };

        let mut title = String::new();
        let mut mark = start_ix + 1;
        let mut i = start_ix + 1;

        while i < bytes.len() {
            let c = bytes[i];

            if c == close {
                let cow = if mark == 1 {
                    (i - start_ix + 1, text[mark..i].into())
                } else {
                    title.push_str(&text[mark..i]);
                    (i - start_ix + 1, title.into())
                };

                return Some(cow);
            }
            if c == open {
                return None;
            }

            if c == b'\n' || c == b'\r' {
                if let Some(node_ix) = scan_nodes_to_ix(&self.tree, node, i + 1) {
                    if self.tree[node_ix].item.start > i {
                        title.push_str(&text[mark..i]);
                        title.push('\n');
                        i = self.tree[node_ix].item.start;
                        mark = i;
                        continue;
                    }
                }
            }
            if c == b'&' {
                if let (n, Some(value)) = scan_entity(&bytes[i..]) {
                    title.push_str(&text[mark..i]);
                    title.push_str(&value);
                    i += n;
                    mark = i;
                    continue;
                }
            }
            if c == b'\\' && i + 1 < bytes.len() && is_ascii_punctuation(bytes[i + 1]) {
                title.push_str(&text[mark..i]);
                i += 1;
                mark = i;
            }

            i += 1;
        }

        None
    }

    /// Make a code span.
    ///
    /// Both `open` and `close` are matching MaybeCode items.
    fn make_code_span(&mut self, open: TreeIndex, close: TreeIndex, preceding_backslash: bool) {
        let first_ix = self.tree[open].next.unwrap();
        let bytes = self.text.as_bytes();
        let mut span_start = self.tree[open].item.end;
        let mut span_end = self.tree[close].item.start;
        let mut buf: Option<String> = None;

        // detect all-space sequences, since they are kept as-is as of commonmark 0.29
        if !bytes[span_start..span_end].iter().all(|&b| b == b' ') {
            let opening = matches!(bytes[span_start], b' ' | b'\r' | b'\n');
            let closing = matches!(bytes[span_end - 1], b' ' | b'\r' | b'\n');
            let drop_enclosing_whitespace = opening && closing;

            if drop_enclosing_whitespace {
                span_start += 1;
                if span_start < span_end {
                    span_end -= 1;
                }
            }

            let mut ix = first_ix;

            while ix != close {
                let next_ix = self.tree[ix].next.unwrap();
                if let ItemBody::HardBreak | ItemBody::SoftBreak = self.tree[ix].item.body {
                    if drop_enclosing_whitespace {
                        // check whether break should be ignored
                        if ix == first_ix {
                            ix = next_ix;
                            span_start = min(span_end, self.tree[ix].item.start);
                            continue;
                        } else if next_ix == close && ix > first_ix {
                            break;
                        }
                    }

                    let end = bytes[self.tree[ix].item.start..]
                        .iter()
                        .position(|&b| b == b'\r' || b == b'\n')
                        .unwrap()
                        + self.tree[ix].item.start;
                    if let Some(ref mut buf) = buf {
                        buf.push_str(&self.text[self.tree[ix].item.start..end]);
                        buf.push(' ');
                    } else {
                        let mut new_buf = String::with_capacity(span_end - span_start);
                        new_buf.push_str(&self.text[span_start..end]);
                        new_buf.push(' ');
                        buf = Some(new_buf);
                    }
                } else if let Some(ref mut buf) = buf {
                    let end = if next_ix == close {
                        span_end
                    } else {
                        self.tree[ix].item.end
                    };
                    buf.push_str(&self.text[self.tree[ix].item.start..end]);
                }
                ix = next_ix;
            }
        }

        let cow = if let Some(buf) = buf {
            buf.into()
        } else {
            self.text[span_start..span_end].into()
        };
        if preceding_backslash {
            self.tree[open].item.body = ItemBody::Text;
            self.tree[open].item.end = self.tree[open].item.start + 1;
            self.tree[open].next = Some(close);
            self.tree[close].item.body = ItemBody::Code(self.allocs.allocate_cow(cow));
            self.tree[close].item.start = self.tree[open].item.start + 1;
        } else {
            self.tree[open].item.body = ItemBody::Code(self.allocs.allocate_cow(cow));
            self.tree[open].item.end = self.tree[close].item.end;
            self.tree[open].next = self.tree[close].next;
        }
    }

    /// On success, returns a buffer containing the inline html and byte offset.
    /// When no bytes were skipped, the buffer will be empty and the html can be
    /// represented as a subslice of the input string.
    fn scan_inline_html(&mut self, bytes: &[u8], ix: usize) -> Option<(Vec<u8>, usize)> {
        let c = *bytes.get(ix)?;
        if c == b'!' {
            Some((
                vec![],
                scan_inline_html_comment(bytes, ix + 1, &mut self.html_scan_guard)?,
            ))
        } else if c == b'?' {
            Some((
                vec![],
                scan_inline_html_processing(bytes, ix + 1, &mut self.html_scan_guard)?,
            ))
        } else {
            let (span, i) = scan_html_block_inner(
                // Subtract 1 to include the < character
                &bytes[(ix - 1)..],
                Some(&|bytes| {
                    let mut line_start = LineStart::new(bytes);
                    let _ = scan_containers(&self.tree, &mut line_start);
                    line_start.bytes_scanned()
                }),
            )?;
            Some((span, i + ix - 1))
        }
    }

    /// Consumes the event iterator and produces an iterator that produces
    /// `(Event, Range)` pairs, where the `Range` value maps to the corresponding
    /// range in the markdown source.
    pub fn into_offset_iter(self) -> OffsetIter<'input, 'callback> {
        OffsetIter { inner: self }
    }
}

/// Returns number of containers scanned.
pub(crate) fn scan_containers(tree: &Tree<Item>, line_start: &mut LineStart) -> usize {
    let mut i = 0;
    for &node_ix in tree.walk_spine() {
        match tree[node_ix].item.body {
            ItemBody::BlockQuote => {
                // `scan_blockquote_marker` saves & restores internally
                if !line_start.scan_blockquote_marker() {
                    break;
                }
            }
            ItemBody::ListItem(indent) => {
                let save = line_start.clone();
                if !line_start.scan_space(indent) && !line_start.is_at_eol() {
                    *line_start = save;
                    break;
                }
            }
            _ => (),
        }
        i += 1;
    }
    i
}

impl<'a> Tree<Item> {
    pub(crate) fn append_text(&mut self, start: usize, end: usize) {
        if end > start {
            if let Some(ix) = self.cur() {
                if ItemBody::Text == self[ix].item.body && self[ix].item.end == start {
                    self[ix].item.end = end;
                    return;
                }
            }
            self.append(Item {
                start,
                end,
                body: ItemBody::Text,
            });
        }
    }
}

#[derive(Copy, Clone, Debug)]
struct InlineEl {
    start: TreeIndex, // offset of tree node
    count: usize,
    c: u8,      // b'*' or b'_'
    both: bool, // can both open and close
}

#[derive(Debug, Clone, Default)]
struct InlineStack {
    stack: Vec<InlineEl>,
    // Lower bounds for matching indices in the stack. For example
    // a strikethrough delimiter will never match with any element
    // in the stack with index smaller than
    // `lower_bounds[InlineStack::TILDES]`.
    lower_bounds: [usize; 7],
}

impl InlineStack {
    /// These are indices into the lower bounds array.
    /// Not both refers to the property that the delimiter can not both
    /// be opener as a closer.
    const UNDERSCORE_NOT_BOTH: usize = 0;
    const ASTERISK_NOT_BOTH: usize = 1;
    const ASTERISK_BASE: usize = 2;
    const TILDES: usize = 5;
    const UNDERSCORE_BOTH: usize = 6;

    fn pop_all(&mut self, tree: &mut Tree<Item>) {
        for el in self.stack.drain(..) {
            for i in 0..el.count {
                tree[el.start + i].item.body = ItemBody::Text;
            }
        }
        self.lower_bounds = [0; 7];
    }

    fn get_lowerbound(&self, c: u8, count: usize, both: bool) -> usize {
        if c == b'_' {
            if both {
                self.lower_bounds[InlineStack::UNDERSCORE_BOTH]
            } else {
                self.lower_bounds[InlineStack::UNDERSCORE_NOT_BOTH]
            }
        } else if c == b'*' {
            let mod3_lower = self.lower_bounds[InlineStack::ASTERISK_BASE + count % 3];
            if both {
                mod3_lower
            } else {
                min(
                    mod3_lower,
                    self.lower_bounds[InlineStack::ASTERISK_NOT_BOTH],
                )
            }
        } else {
            self.lower_bounds[InlineStack::TILDES]
        }
    }

    fn set_lowerbound(&mut self, c: u8, count: usize, both: bool, new_bound: usize) {
        if c == b'_' {
            if both {
                self.lower_bounds[InlineStack::UNDERSCORE_BOTH] = new_bound;
            } else {
                self.lower_bounds[InlineStack::UNDERSCORE_NOT_BOTH] = new_bound;
            }
        } else if c == b'*' {
            self.lower_bounds[InlineStack::ASTERISK_BASE + count % 3] = new_bound;
            if !both {
                self.lower_bounds[InlineStack::ASTERISK_NOT_BOTH] = new_bound;
            }
        } else {
            self.lower_bounds[InlineStack::TILDES] = new_bound;
        }
    }

    fn find_match(
        &mut self,
        tree: &mut Tree<Item>,
        c: u8,
        count: usize,
        both: bool,
    ) -> Option<InlineEl> {
        let lowerbound = min(self.stack.len(), self.get_lowerbound(c, count, both));
        let res = self.stack[lowerbound..]
            .iter()
            .cloned()
            .enumerate()
            .rfind(|(_, el)| {
                el.c == c && (!both && !el.both || (count + el.count) % 3 != 0 || count % 3 == 0)
            });

        if let Some((matching_ix, matching_el)) = res {
            let matching_ix = matching_ix + lowerbound;
            for el in &self.stack[(matching_ix + 1)..] {
                for i in 0..el.count {
                    tree[el.start + i].item.body = ItemBody::Text;
                }
            }
            self.stack.truncate(matching_ix);
            Some(matching_el)
        } else {
            self.set_lowerbound(c, count, both, self.stack.len());
            None
        }
    }

    fn push(&mut self, el: InlineEl) {
        self.stack.push(el)
    }
}

#[derive(Debug, Clone)]
enum RefScan<'a> {
    // label, source ix of label end
    LinkLabel(CowStr<'a>, usize),
    // contains next node index
    Collapsed(Option<TreeIndex>),
    Failed,
}

/// Skips forward within a block to a node which spans (ends inclusive) the given
/// index into the source.
fn scan_nodes_to_ix(
    tree: &Tree<Item>,
    mut node: Option<TreeIndex>,
    ix: usize,
) -> Option<TreeIndex> {
    while let Some(node_ix) = node {
        if tree[node_ix].item.end <= ix {
            node = tree[node_ix].next;
        } else {
            break;
        }
    }
    node
}

/// Scans an inline link label, which cannot be interrupted.
/// Returns number of bytes (including brackets) and label on success.
fn scan_link_label<'text, 'tree>(
    tree: &'tree Tree<Item>,
    text: &'text str,
    allow_footnote_refs: bool,
) -> Option<(usize, ReferenceLabel<'text>)> {
    let bytes = text.as_bytes();
    if bytes.len() < 2 || bytes[0] != b'[' {
        return None;
    }
    let linebreak_handler = |bytes: &[u8]| {
        let mut line_start = LineStart::new(bytes);
        let _ = scan_containers(tree, &mut line_start);
        Some(line_start.bytes_scanned())
    };
    let pair = if allow_footnote_refs && b'^' == bytes[1] {
        let (byte_index, cow) = scan_link_label_rest(&text[2..], &linebreak_handler)?;
        (byte_index + 2, ReferenceLabel::Footnote(cow))
    } else {
        let (byte_index, cow) = scan_link_label_rest(&text[1..], &linebreak_handler)?;
        (byte_index + 1, ReferenceLabel::Link(cow))
    };
    Some(pair)
}

fn scan_reference<'a, 'b>(
    tree: &'a Tree<Item>,
    text: &'b str,
    cur: Option<TreeIndex>,
    allow_footnote_refs: bool,
) -> RefScan<'b> {
    let cur_ix = match cur {
        None => return RefScan::Failed,
        Some(cur_ix) => cur_ix,
    };
    let start = tree[cur_ix].item.start;
    let tail = &text.as_bytes()[start..];

    if tail.starts_with(b"[]") {
        // TODO: this unwrap is sus and should be looked at closer
        let closing_node = tree[cur_ix].next.unwrap();
        RefScan::Collapsed(tree[closing_node].next)
    } else if let Some((ix, ReferenceLabel::Link(label))) =
        scan_link_label(tree, &text[start..], allow_footnote_refs)
    {
        RefScan::LinkLabel(label, start + ix)
    } else {
        RefScan::Failed
    }
}

#[derive(Clone, Default)]
struct LinkStack {
    inner: Vec<LinkStackEl>,
    disabled_ix: usize,
}

impl LinkStack {
    fn push(&mut self, el: LinkStackEl) {
        self.inner.push(el);
    }

    fn pop(&mut self) -> Option<LinkStackEl> {
        let el = self.inner.pop();
        self.disabled_ix = std::cmp::min(self.disabled_ix, self.inner.len());
        el
    }

    fn clear(&mut self) {
        self.inner.clear();
        self.disabled_ix = 0;
    }

    fn disable_all_links(&mut self) {
        for el in &mut self.inner[self.disabled_ix..] {
            if el.ty == LinkStackTy::Link {
                el.ty = LinkStackTy::Disabled;
            }
        }
        self.disabled_ix = self.inner.len();
    }
}

#[derive(Clone, Debug)]
struct LinkStackEl {
    node: TreeIndex,
    ty: LinkStackTy,
}

#[derive(PartialEq, Clone, Debug)]
enum LinkStackTy {
    Link,
    Image,
    Disabled,
}

/// Contains the destination URL, title and source span of a reference definition.
#[derive(Clone, Debug)]
pub struct LinkDef<'a> {
    pub dest: CowStr<'a>,
    pub title: Option<CowStr<'a>>,
    pub span: Range<usize>,
}

/// Tracks tree indices of code span delimiters of each length. It should prevent
/// quadratic scanning behaviours by providing (amortized) constant time lookups.
struct CodeDelims {
    inner: HashMap<usize, VecDeque<TreeIndex>>,
    seen_first: bool,
}

impl CodeDelims {
    fn new() -> Self {
        Self {
            inner: Default::default(),
            seen_first: false,
        }
    }

    fn insert(&mut self, count: usize, ix: TreeIndex) {
        if self.seen_first {
            self.inner
                .entry(count)
                .or_insert_with(Default::default)
                .push_back(ix);
        } else {
            // Skip the first insert, since that delimiter will always
            // be an opener and not a closer.
            self.seen_first = true;
        }
    }

    fn is_populated(&self) -> bool {
        !self.inner.is_empty()
    }

    fn find(&mut self, open_ix: TreeIndex, count: usize) -> Option<TreeIndex> {
        while let Some(ix) = self.inner.get_mut(&count)?.pop_front() {
            if ix > open_ix {
                return Some(ix);
            }
        }
        None
    }

    fn clear(&mut self) {
        self.inner.clear();
        self.seen_first = false;
    }
}

#[derive(Copy, Clone, PartialEq, Eq, Debug)]
pub(crate) struct LinkIndex(usize);

#[derive(Copy, Clone, PartialEq, Eq, Debug)]
pub(crate) struct CowIndex(usize);

#[derive(Copy, Clone, PartialEq, Eq, Debug)]
pub(crate) struct AlignmentIndex(usize);

#[derive(Copy, Clone, PartialEq, Eq, Debug)]
pub(crate) struct HeadingIndex(NonZeroUsize);

#[derive(Clone)]
pub(crate) struct Allocations<'a> {
    pub refdefs: RefDefs<'a>,
    links: Vec<(LinkType, CowStr<'a>, CowStr<'a>)>,
    cows: Vec<CowStr<'a>>,
    alignments: Vec<Vec<Alignment>>,
    headings: Vec<HeadingAttributes<'a>>,
}

/// Used by the heading attributes extension.
#[derive(Clone)]
pub(crate) struct HeadingAttributes<'a> {
<<<<<<< HEAD
    pub id: Option<&'a str>,
    pub classes: Vec<&'a str>,
    pub attrs: Vec<(&'a str, Option<&'a str>)>,
=======
    pub id: Option<CowStr<'a>>,
    pub classes: Vec<CowStr<'a>>,
>>>>>>> 01d0d6d2
}

/// Keeps track of the reference definitions defined in the document.
#[derive(Clone, Default, Debug)]
pub struct RefDefs<'input>(pub(crate) HashMap<LinkLabel<'input>, LinkDef<'input>>);

impl<'input, 'b, 's> RefDefs<'input>
where
    's: 'b,
{
    /// Performs a lookup on reference label using unicode case folding.
    pub fn get(&'s self, key: &'b str) -> Option<&'b LinkDef<'input>> {
        self.0.get(&UniCase::new(key.into()))
    }

    /// Provides an iterator over all the document's reference definitions.
    pub fn iter(&'s self) -> impl Iterator<Item = (&'s str, &'s LinkDef<'input>)> {
        self.0.iter().map(|(k, v)| (k.as_ref(), v))
    }
}

impl<'a> Allocations<'a> {
    pub fn new() -> Self {
        Self {
            refdefs: RefDefs::default(),
            links: Vec::with_capacity(128),
            cows: Vec::new(),
            alignments: Vec::new(),
            headings: Vec::new(),
        }
    }

    pub fn allocate_cow(&mut self, cow: CowStr<'a>) -> CowIndex {
        let ix = self.cows.len();
        self.cows.push(cow);
        CowIndex(ix)
    }

    pub fn allocate_link(&mut self, ty: LinkType, url: CowStr<'a>, title: CowStr<'a>) -> LinkIndex {
        let ix = self.links.len();
        self.links.push((ty, url, title));
        LinkIndex(ix)
    }

    pub fn allocate_alignment(&mut self, alignment: Vec<Alignment>) -> AlignmentIndex {
        let ix = self.alignments.len();
        self.alignments.push(alignment);
        AlignmentIndex(ix)
    }

    pub fn allocate_heading(&mut self, attrs: HeadingAttributes<'a>) -> HeadingIndex {
        let ix = self.headings.len();
        self.headings.push(attrs);
        // This won't panic. `self.headings.len()` can't be `usize::MAX` since
        // such a long Vec cannot fit in memory.
        let ix_nonzero = NonZeroUsize::new(ix.wrapping_add(1)).expect("too many headings");
        HeadingIndex(ix_nonzero)
    }
        
    pub fn take_cow(&mut self, ix: CowIndex) -> CowStr<'a> {
        std::mem::replace(&mut self.cows[ix.0], "".into())
    }
    
    pub fn take_link(&mut self, ix: LinkIndex) -> (LinkType, CowStr<'a>, CowStr<'a>) {
        let default_link = (LinkType::ShortcutUnknown, "".into(), "".into());
        std::mem::replace(&mut self.links[ix.0], default_link)
    }

    pub fn take_alignment(&mut self, ix: AlignmentIndex) -> Vec<Alignment> {
        std::mem::replace(&mut self.alignments[ix.0], Default::default())
    }    
}

impl<'a> Index<CowIndex> for Allocations<'a> {
    type Output = CowStr<'a>;

    fn index(&self, ix: CowIndex) -> &Self::Output {
        self.cows.index(ix.0)
    }
}

impl<'a> Index<LinkIndex> for Allocations<'a> {
    type Output = (LinkType, CowStr<'a>, CowStr<'a>);

    fn index(&self, ix: LinkIndex) -> &Self::Output {
        self.links.index(ix.0)
    }
}

impl<'a> Index<AlignmentIndex> for Allocations<'a> {
    type Output = Vec<Alignment>;

    fn index(&self, ix: AlignmentIndex) -> &Self::Output {
        self.alignments.index(ix.0)
    }
}

impl<'a> Index<HeadingIndex> for Allocations<'a> {
    type Output = HeadingAttributes<'a>;

    fn index(&self, ix: HeadingIndex) -> &Self::Output {
        self.headings.index(ix.0.get() - 1)
    }
}

/// A struct containing information on the reachability of certain inline HTML
/// elements. In particular, for cdata elements (`<![CDATA[`), processing
/// elements (`<?`) and declarations (`<!DECLARATION`). The respectives usizes
/// represent the indices before which a scan will always fail and can hence
/// be skipped.
#[derive(Clone, Default)]
pub(crate) struct HtmlScanGuard {
    pub cdata: usize,
    pub processing: usize,
    pub declaration: usize,
}

pub type BrokenLinkCallback<'input, 'borrow> =
    Option<&'borrow mut dyn FnMut(BrokenLink<'input>) -> Option<(CowStr<'input>, CowStr<'input>)>>;

/// Markdown event and source range iterator.
///
/// Generates tuples where the first element is the markdown event and the second
/// is a the corresponding range in the source string.
///
/// Constructed from a `Parser` using its
/// [`into_offset_iter`](struct.Parser.html#method.into_offset_iter) method.
#[derive(Debug)]
pub struct OffsetIter<'a, 'b> {
    inner: Parser<'a, 'b>,
}

impl<'a, 'b> OffsetIter<'a, 'b> {
    /// Returns a reference to the internal reference definition tracker.
    pub fn reference_definitions(&self) -> &RefDefs {
        self.inner.reference_definitions()
    }
}

impl<'a, 'b> Iterator for OffsetIter<'a, 'b> {
    type Item = (Event<'a>, Range<usize>);

    fn next(&mut self) -> Option<Self::Item> {
        match self.inner.tree.cur() {
            None => {
                let ix = self.inner.tree.pop()?;
                let tag_end = body_to_tag_end(&self.inner.tree[ix].item.body);
                self.inner.tree.next_sibling(ix);
                let span = self.inner.tree[ix].item.start..self.inner.tree[ix].item.end;
                debug_assert!(span.start <= span.end);
                Some((Event::End(tag_end), span))
            }
            Some(cur_ix) => {
                if self.inner.tree[cur_ix].item.body.is_inline() {
                    self.inner.handle_inline();
                }

                let node = self.inner.tree[cur_ix];
                let item = node.item;
                let event = item_to_event(item, self.inner.text, &mut self.inner.allocs);
                if let Event::Start(..) = event {
                    self.inner.tree.push();
                } else {
                    self.inner.tree.next_sibling(cur_ix);
                }
                debug_assert!(item.start <= item.end);
                Some((event, item.start..item.end))
            }
        }
    }
}

<<<<<<< HEAD
fn body_to_tag_end(body: &ItemBody) -> TagEnd {
    match *body {
        ItemBody::Paragraph => TagEnd::Paragraph,
        ItemBody::Emphasis => TagEnd::Emphasis,
        ItemBody::Strong => TagEnd::Strong,
        ItemBody::Strikethrough => TagEnd::Strikethrough,
        ItemBody::Link(..) => TagEnd::Link,
        ItemBody::Image(..) => TagEnd::Image,
        ItemBody::Heading(level, _) => TagEnd::Heading(level),
        ItemBody::IndentCodeBlock | ItemBody::FencedCodeBlock(..) => TagEnd::CodeBlock,
        ItemBody::BlockQuote => TagEnd::BlockQuote,
        ItemBody::List(_, c, _) => {
            let is_ordered = c == b'.' || c == b')';
            TagEnd::List(is_ordered)
=======
fn item_to_tag<'a>(item: &Item, allocs: &Allocations<'a>) -> Tag<'a> {
    match item.body {
        ItemBody::Paragraph => Tag::Paragraph,
        ItemBody::Emphasis => Tag::Emphasis,
        ItemBody::Strong => Tag::Strong,
        ItemBody::Strikethrough => Tag::Strikethrough,
        ItemBody::Link(link_ix) => {
            let &(ref link_type, ref url, ref title) = allocs.index(link_ix);
            Tag::Link(*link_type, url.clone(), title.clone())
        }
        ItemBody::Image(link_ix) => {
            let &(ref link_type, ref url, ref title) = allocs.index(link_ix);
            Tag::Image(*link_type, url.clone(), title.clone())
        }
        ItemBody::Heading(level, Some(heading_ix)) => {
            let HeadingAttributes { id, classes } = allocs.index(heading_ix);
            Tag::Heading(level, id.clone(), classes.clone())
        }
        ItemBody::Heading(level, None) => Tag::Heading(level, None, Vec::new()),
        ItemBody::FencedCodeBlock(cow_ix) => {
            Tag::CodeBlock(CodeBlockKind::Fenced(allocs[cow_ix].clone()))
>>>>>>> 01d0d6d2
        }
        ItemBody::ListItem(_) => TagEnd::Item,
        ItemBody::TableHead => TagEnd::TableHead,
        ItemBody::TableCell => TagEnd::TableCell,
        ItemBody::TableRow => TagEnd::TableRow,
        ItemBody::Table(..) => TagEnd::Table,
        ItemBody::FootnoteDefinition(..) => TagEnd::FootnoteDefinition,
        ItemBody::MetadataBlock(kind) => TagEnd::MetadataBlock(kind),
        _ => panic!("unexpected item body {:?}", body),
    }
}

fn item_to_event<'a>(item: Item, text: &'a str, allocs: &mut Allocations<'a>) -> Event<'a> {
    let tag = match item.body {
        ItemBody::Text => return Event::Text(text[item.start..item.end].into()),
        ItemBody::Code(cow_ix) => return Event::Code(allocs.take_cow(cow_ix)),
        ItemBody::SynthesizeText(cow_ix) => return Event::Text(allocs.take_cow(cow_ix)),
        ItemBody::SynthesizeChar(c) => return Event::Text(c.into()),
        ItemBody::Html => return Event::Html(text[item.start..item.end].into()),
        ItemBody::OwnedHtml(cow_ix) => return Event::Html(allocs.take_cow(cow_ix)),
        ItemBody::SoftBreak => return Event::SoftBreak,
        ItemBody::HardBreak => return Event::HardBreak,
        ItemBody::FootnoteReference(cow_ix) => {
            return Event::FootnoteReference(allocs.take_cow(cow_ix))
        }
        ItemBody::TaskListMarker(checked) => return Event::TaskListMarker(checked),
        ItemBody::Rule => return Event::Rule,
        ItemBody::Paragraph => Tag::Paragraph,
        ItemBody::Emphasis => Tag::Emphasis,
        ItemBody::Strong => Tag::Strong,
        ItemBody::Strikethrough => Tag::Strikethrough,
        ItemBody::Link(link_ix) => {
            let (link_type, url, title) = allocs.take_link(link_ix);
            Tag::Link(link_type, url, title)
        }
        ItemBody::Image(link_ix) => {
            let (link_type, url, title) = allocs.take_link(link_ix);
            Tag::Image(link_type, url, title)
        }
        ItemBody::Heading(level, Some(heading_ix)) => {
<<<<<<< HEAD
            let HeadingAttributes { id, classes, attrs } = allocs.index(heading_ix);
            Tag::Heading {
                level,
                id: *id,
                classes: classes.clone(),
                attrs: attrs.clone(),
            }
=======
            let HeadingAttributes { id, classes } = allocs.index(heading_ix);
            Tag::Heading(level, id.clone(), classes.clone())
>>>>>>> 01d0d6d2
        }
        ItemBody::Heading(level, None) => Tag::Heading {
            level,
            id: None,
            classes: Vec::new(),
            attrs: Vec::new(),
        },
        ItemBody::FencedCodeBlock(cow_ix) => {
            Tag::CodeBlock(CodeBlockKind::Fenced(allocs.take_cow(cow_ix)))
        }
        ItemBody::IndentCodeBlock => Tag::CodeBlock(CodeBlockKind::Indented),
        ItemBody::BlockQuote => Tag::BlockQuote,
        ItemBody::List(_, c, listitem_start) => {
            if c == b'.' || c == b')' {
                Tag::List(Some(listitem_start))
            } else {
                Tag::List(None)
            }
        }
        ItemBody::ListItem(_) => Tag::Item,
        ItemBody::TableHead => Tag::TableHead,
        ItemBody::TableCell => Tag::TableCell,
        ItemBody::TableRow => Tag::TableRow,
        ItemBody::Table(alignment_ix) => Tag::Table(allocs.take_alignment(alignment_ix)),
        ItemBody::FootnoteDefinition(cow_ix) => Tag::FootnoteDefinition(allocs.take_cow(cow_ix)),
        ItemBody::MetadataBlock(kind) => Tag::MetadataBlock(kind),
        _ => panic!("unexpected item body {:?}", item.body),
    };

    Event::Start(tag)
}

impl<'a, 'b> Iterator for Parser<'a, 'b> {
    type Item = Event<'a>;

    fn next(&mut self) -> Option<Event<'a>> {
        match self.tree.cur() {
            None => {
                let ix = self.tree.pop()?;
                let tag_end = body_to_tag_end(&self.tree[ix].item.body);
                self.tree.next_sibling(ix);
                Some(Event::End(tag_end))
            }
            Some(cur_ix) => {
                if self.tree[cur_ix].item.body.is_inline() {
                    self.handle_inline();
                }

                let node = self.tree[cur_ix];
                let item = node.item;
                let event = item_to_event(item, self.text, &mut self.allocs);
                if let Event::Start(ref _tag) = event {
                    self.tree.push();
                } else {
                    self.tree.next_sibling(cur_ix);
                }
                Some(event)
            }
        }
    }
}

impl FusedIterator for Parser<'_, '_> {}

#[cfg(test)]
mod test {
    use super::*;
    use crate::tree::Node;

    // TODO: move these tests to tests/html.rs?

    fn parser_with_extensions(text: &str) -> Parser<'_, 'static> {
        let mut opts = Options::empty();
        opts.insert(Options::ENABLE_TABLES);
        opts.insert(Options::ENABLE_FOOTNOTES);
        opts.insert(Options::ENABLE_STRIKETHROUGH);
        opts.insert(Options::ENABLE_TASKLISTS);

        Parser::new_ext(text, opts)
    }

    #[test]
    #[cfg(target_pointer_width = "64")]
    fn node_size() {
        let node_size = std::mem::size_of::<Node<Item>>();
        assert_eq!(48, node_size);
    }

    #[test]
    #[cfg(target_pointer_width = "64")]
    fn body_size() {
        let body_size = std::mem::size_of::<ItemBody>();
        assert_eq!(16, body_size);
    }

    #[test]
    fn single_open_fish_bracket() {
        // dont crash
        assert_eq!(3, Parser::new("<").count());
    }

    #[test]
    fn lone_hashtag() {
        // dont crash
        assert_eq!(2, Parser::new("#").count());
    }

    #[test]
    fn lots_of_backslashes() {
        // dont crash
        Parser::new("\\\\\r\r").count();
        Parser::new("\\\r\r\\.\\\\\r\r\\.\\").count();
    }

    #[test]
    fn issue_320() {
        // dont crash
        parser_with_extensions(":\r\t> |\r:\r\t> |\r").count();
    }

    #[test]
    fn issue_319() {
        // dont crash
        parser_with_extensions("|\r-]([^|\r-]([^").count();
        parser_with_extensions("|\r\r=][^|\r\r=][^car").count();
    }

    #[test]
    fn issue_303() {
        // dont crash
        parser_with_extensions("[^\r\ra]").count();
        parser_with_extensions("\r\r]Z[^\x00\r\r]Z[^\x00").count();
    }

    #[test]
    fn issue_313() {
        // dont crash
        parser_with_extensions("*]0[^\r\r*]0[^").count();
        parser_with_extensions("[^\r> `][^\r> `][^\r> `][").count();
    }

    #[test]
    fn issue_311() {
        // dont crash
        parser_with_extensions("\\\u{0d}-\u{09}\\\u{0d}-\u{09}").count();
    }

    #[test]
    fn issue_283() {
        let input = std::str::from_utf8(b"\xf0\x9b\xb2\x9f<td:^\xf0\x9b\xb2\x9f").unwrap();
        // dont crash
        parser_with_extensions(input).count();
    }

    #[test]
    fn issue_289() {
        // dont crash
        parser_with_extensions("> - \\\n> - ").count();
        parser_with_extensions("- \n\n").count();
    }

    #[test]
    fn issue_306() {
        // dont crash
        parser_with_extensions("*\r_<__*\r_<__*\r_<__*\r_<__").count();
    }

    #[test]
    fn issue_305() {
        // dont crash
        parser_with_extensions("_6**6*_*").count();
    }

    #[test]
    fn another_emphasis_panic() {
        parser_with_extensions("*__#_#__*").count();
    }

    #[test]
    fn offset_iter() {
        let event_offsets: Vec<_> = Parser::new("*hello* world")
            .into_offset_iter()
            .map(|(_ev, range)| range)
            .collect();
        let expected_offsets = vec![(0..13), (0..7), (1..6), (0..7), (7..13), (0..13)];
        assert_eq!(expected_offsets, event_offsets);
    }

    #[test]
    fn reference_link_offsets() {
        let range =
            Parser::new("# H1\n[testing][Some reference]\n\n[Some reference]: https://github.com")
                .into_offset_iter()
                .filter_map(|(ev, range)| match ev {
                    Event::Start(Tag::Link(LinkType::Reference, ..), ..) => Some(range),
                    _ => None,
                })
                .next()
                .unwrap();
        assert_eq!(5..30, range);
    }

    #[test]
    fn footnote_offsets() {
        let range = parser_with_extensions("Testing this[^1] out.\n\n[^1]: Footnote.")
            .into_offset_iter()
            .filter_map(|(ev, range)| match ev {
                Event::FootnoteReference(..) => Some(range),
                _ => None,
            })
            .next()
            .unwrap();
        assert_eq!(12..16, range);
    }

    #[test]
    fn table_offset() {
        let markdown = "a\n\nTesting|This|Outtt\n--|:--:|--:\nSome Data|Other data|asdf";
        let event_offset = parser_with_extensions(markdown)
            .into_offset_iter()
            .map(|(_ev, range)| range)
            .nth(3)
            .unwrap();
        let expected_offset = 3..59;
        assert_eq!(expected_offset, event_offset);
    }

    #[test]
    fn table_cell_span() {
        let markdown = "a|b|c\n--|--|--\na|  |c";
        let event_offset = parser_with_extensions(markdown)
            .into_offset_iter()
            .filter_map(|(ev, span)| match ev {
                Event::Start(Tag::TableCell) => Some(span),
                _ => None,
            })
            .nth(4)
            .unwrap();
        let expected_offset_start = "a|b|c\n--|--|--\na|".len();
        assert_eq!(
            expected_offset_start..(expected_offset_start + 2),
            event_offset
        );
    }

    #[test]
    fn offset_iter_issue_378() {
        let event_offsets: Vec<_> = Parser::new("a [b](c) d")
            .into_offset_iter()
            .map(|(_ev, range)| range)
            .collect();
        let expected_offsets = vec![(0..10), (0..2), (2..8), (3..4), (2..8), (8..10), (0..10)];
        assert_eq!(expected_offsets, event_offsets);
    }

    #[test]
    fn offset_iter_issue_404() {
        let event_offsets: Vec<_> = Parser::new("###\n")
            .into_offset_iter()
            .map(|(_ev, range)| range)
            .collect();
        let expected_offsets = vec![(0..4), (0..4)];
        assert_eq!(expected_offsets, event_offsets);
    }

    // FIXME: add this one regression suite
    #[cfg(feature = "html")]
    #[test]
    fn link_def_at_eof() {
        let test_str = "[My site][world]\n\n[world]: https://vincentprouillet.com";
        let expected = "<p><a href=\"https://vincentprouillet.com\">My site</a></p>\n";

        let mut buf = String::new();
        crate::html::push_html(&mut buf, Parser::new(test_str));
        assert_eq!(expected, buf);
    }

    #[cfg(feature = "html")]
    #[test]
    fn no_footnote_refs_without_option() {
        let test_str = "a [^a]\n\n[^a]: yolo";
        let expected = "<p>a <a href=\"yolo\">^a</a></p>\n";

        let mut buf = String::new();
        crate::html::push_html(&mut buf, Parser::new(test_str));
        assert_eq!(expected, buf);
    }

    #[cfg(feature = "html")]
    #[test]
    fn ref_def_at_eof() {
        let test_str = "[test]:\\";
        let expected = "";

        let mut buf = String::new();
        crate::html::push_html(&mut buf, Parser::new(test_str));
        assert_eq!(expected, buf);
    }

    #[cfg(feature = "html")]
    #[test]
    fn ref_def_cr_lf() {
        let test_str = "[a]: /u\r\n\n[a]";
        let expected = "<p><a href=\"/u\">a</a></p>\n";

        let mut buf = String::new();
        crate::html::push_html(&mut buf, Parser::new(test_str));
        assert_eq!(expected, buf);
    }

    #[cfg(feature = "html")]
    #[test]
    fn no_dest_refdef() {
        let test_str = "[a]:";
        let expected = "<p>[a]:</p>\n";

        let mut buf = String::new();
        crate::html::push_html(&mut buf, Parser::new(test_str));
        assert_eq!(expected, buf);
    }

    #[test]
    fn broken_links_called_only_once() {
        for &(markdown, expected) in &[
            ("See also [`g()`][crate::g].", 1),
            ("See also [`g()`][crate::g][].", 1),
            ("[brokenlink1] some other node [brokenlink2]", 2),
        ] {
            let mut times_called = 0;
            let callback = &mut |_broken_link: BrokenLink| {
                times_called += 1;
                None
            };
            let parser =
                Parser::new_with_broken_link_callback(markdown, Options::empty(), Some(callback));
            for _ in parser {}
            assert_eq!(times_called, expected);
        }
    }

    #[test]
    fn simple_broken_link_callback() {
        let test_str = "This is a link w/o def: [hello][world]";
        let mut callback = |broken_link: BrokenLink| {
            assert_eq!("world", broken_link.reference.as_ref());
            assert_eq!(&test_str[broken_link.span], "[hello][world]");
            let url = "YOLO".into();
            let title = "SWAG".to_owned().into();
            Some((url, title))
        };
        let parser =
            Parser::new_with_broken_link_callback(test_str, Options::empty(), Some(&mut callback));
        let mut link_tag_count = 0;
        for (typ, url, title) in parser.filter_map(|event| match event {
            Event::Start(tag) => match tag {
                Tag::Link(typ, url, title) => Some((typ, url, title)),
                _ => None,
            },
            _ => None,
        }) {
            link_tag_count += 1;
            assert_eq!(typ, LinkType::ReferenceUnknown);
            assert_eq!(url.as_ref(), "YOLO");
            assert_eq!(title.as_ref(), "SWAG");
        }
        assert!(link_tag_count > 0);
    }

    #[test]
    fn code_block_kind_check_fenced() {
        let parser = Parser::new("hello\n```test\ntadam\n```");
        let mut found = 0;
        for (ev, _range) in parser.into_offset_iter() {
            match ev {
                Event::Start(Tag::CodeBlock(CodeBlockKind::Fenced(syntax))) => {
                    assert_eq!(syntax.as_ref(), "test");
                    found += 1;
                }
                _ => {}
            }
        }
        assert_eq!(found, 1);
    }

    #[test]
    fn code_block_kind_check_indented() {
        let parser = Parser::new("hello\n\n    ```test\n    tadam\nhello");
        let mut found = 0;
        for (ev, _range) in parser.into_offset_iter() {
            match ev {
                Event::Start(Tag::CodeBlock(CodeBlockKind::Indented)) => {
                    found += 1;
                }
                _ => {}
            }
        }
        assert_eq!(found, 1);
    }

    #[test]
    fn ref_defs() {
        let input = r###"[a B c]: http://example.com
[another]: https://google.com

text

[final ONE]: http://wikipedia.org
"###;
        let mut parser = Parser::new(input);

        assert!(parser.reference_definitions().get("a b c").is_some());
        assert!(parser.reference_definitions().get("nope").is_none());

        if let Some(_event) = parser.next() {
            // testing keys with shorter lifetimes than parser and its input
            let s = "final one".to_owned();
            let link_def = parser.reference_definitions().get(&s).unwrap();
            let span = &input[link_def.span.clone()];
            assert_eq!(span, "[final ONE]: http://wikipedia.org");
        }
    }

    #[test]
    fn common_lifetime_patterns_allowed<'b>() {
        let temporary_str = String::from("xyz");

        // NOTE: this is a limitation of Rust, it doesn't allow putting lifetime parameters on the closure itself.
        // Hack it by attaching the lifetime to the test function instead.
        // TODO: why is the `'b` lifetime required at all? Changing it to `'_` breaks things :(
        let mut closure = |link: BrokenLink<'b>| Some(("#".into(), link.reference.into()));

        fn function<'a>(link: BrokenLink<'a>) -> Option<(CowStr<'a>, CowStr<'a>)> {
            Some(("#".into(), link.reference))
        }

        for _ in Parser::new_with_broken_link_callback(
            "static lifetime",
            Options::empty(),
            Some(&mut closure),
        ) {}
        /* This fails to compile. Because the closure can't say `for <'a> fn(BrokenLink<'a>) ->
         * CowStr<'a>` and has to use the enclosing `'b` lifetime parameter, `temporary_str` lives
         * shorter than `'b`. I think this is unlikely to occur in real life, and if it does, the
         * fix is simple: move it out to a function that allows annotating the lifetimes.
         */
        //for _ in Parser::new_with_broken_link_callback(&temporary_str, Options::empty(), Some(&mut callback)) {
        //}

        for _ in Parser::new_with_broken_link_callback(
            "static lifetime",
            Options::empty(),
            Some(&mut function),
        ) {}
        for _ in Parser::new_with_broken_link_callback(
            &temporary_str,
            Options::empty(),
            Some(&mut function),
        ) {}
    }
}<|MERGE_RESOLUTION|>--- conflicted
+++ resolved
@@ -1244,14 +1244,9 @@
 /// Used by the heading attributes extension.
 #[derive(Clone)]
 pub(crate) struct HeadingAttributes<'a> {
-<<<<<<< HEAD
-    pub id: Option<&'a str>,
-    pub classes: Vec<&'a str>,
-    pub attrs: Vec<(&'a str, Option<&'a str>)>,
-=======
     pub id: Option<CowStr<'a>>,
     pub classes: Vec<CowStr<'a>>,
->>>>>>> 01d0d6d2
+    pub attrs: Vec<(CowStr<'a>, Option<CowStr<'a>>)>,
 }
 
 /// Keeps track of the reference definitions defined in the document.
@@ -1310,11 +1305,11 @@
         let ix_nonzero = NonZeroUsize::new(ix.wrapping_add(1)).expect("too many headings");
         HeadingIndex(ix_nonzero)
     }
-        
+
     pub fn take_cow(&mut self, ix: CowIndex) -> CowStr<'a> {
         std::mem::replace(&mut self.cows[ix.0], "".into())
     }
-    
+
     pub fn take_link(&mut self, ix: LinkIndex) -> (LinkType, CowStr<'a>, CowStr<'a>) {
         let default_link = (LinkType::ShortcutUnknown, "".into(), "".into());
         std::mem::replace(&mut self.links[ix.0], default_link)
@@ -1322,7 +1317,7 @@
 
     pub fn take_alignment(&mut self, ix: AlignmentIndex) -> Vec<Alignment> {
         std::mem::replace(&mut self.alignments[ix.0], Default::default())
-    }    
+    }
 }
 
 impl<'a> Index<CowIndex> for Allocations<'a> {
@@ -1424,7 +1419,6 @@
     }
 }
 
-<<<<<<< HEAD
 fn body_to_tag_end(body: &ItemBody) -> TagEnd {
     match *body {
         ItemBody::Paragraph => TagEnd::Paragraph,
@@ -1439,29 +1433,6 @@
         ItemBody::List(_, c, _) => {
             let is_ordered = c == b'.' || c == b')';
             TagEnd::List(is_ordered)
-=======
-fn item_to_tag<'a>(item: &Item, allocs: &Allocations<'a>) -> Tag<'a> {
-    match item.body {
-        ItemBody::Paragraph => Tag::Paragraph,
-        ItemBody::Emphasis => Tag::Emphasis,
-        ItemBody::Strong => Tag::Strong,
-        ItemBody::Strikethrough => Tag::Strikethrough,
-        ItemBody::Link(link_ix) => {
-            let &(ref link_type, ref url, ref title) = allocs.index(link_ix);
-            Tag::Link(*link_type, url.clone(), title.clone())
-        }
-        ItemBody::Image(link_ix) => {
-            let &(ref link_type, ref url, ref title) = allocs.index(link_ix);
-            Tag::Image(*link_type, url.clone(), title.clone())
-        }
-        ItemBody::Heading(level, Some(heading_ix)) => {
-            let HeadingAttributes { id, classes } = allocs.index(heading_ix);
-            Tag::Heading(level, id.clone(), classes.clone())
-        }
-        ItemBody::Heading(level, None) => Tag::Heading(level, None, Vec::new()),
-        ItemBody::FencedCodeBlock(cow_ix) => {
-            Tag::CodeBlock(CodeBlockKind::Fenced(allocs[cow_ix].clone()))
->>>>>>> 01d0d6d2
         }
         ItemBody::ListItem(_) => TagEnd::Item,
         ItemBody::TableHead => TagEnd::TableHead,
@@ -1502,18 +1473,13 @@
             Tag::Image(link_type, url, title)
         }
         ItemBody::Heading(level, Some(heading_ix)) => {
-<<<<<<< HEAD
             let HeadingAttributes { id, classes, attrs } = allocs.index(heading_ix);
             Tag::Heading {
                 level,
-                id: *id,
+                id: id.clone(),
                 classes: classes.clone(),
                 attrs: attrs.clone(),
             }
-=======
-            let HeadingAttributes { id, classes } = allocs.index(heading_ix);
-            Tag::Heading(level, id.clone(), classes.clone())
->>>>>>> 01d0d6d2
         }
         ItemBody::Heading(level, None) => Tag::Heading {
             level,
